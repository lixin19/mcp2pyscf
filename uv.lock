version = 1
revision = 2
requires-python = ">=3.13"

[[package]]
name = "annotated-types"
version = "0.7.0"
source = { registry = "https://pypi.org/simple" }
sdist = { url = "https://files.pythonhosted.org/packages/ee/67/531ea369ba64dcff5ec9c3402f9f51bf748cec26dde048a2f973a4eea7f5/annotated_types-0.7.0.tar.gz", hash = "sha256:aff07c09a53a08bc8cfccb9c85b05f1aa9a2a6f23728d790723543408344ce89", size = 16081, upload-time = "2024-05-20T21:33:25.928Z" }
wheels = [
    { url = "https://files.pythonhosted.org/packages/78/b6/6307fbef88d9b5ee7421e68d78a9f162e0da4900bc5f5793f6d3d0e34fb8/annotated_types-0.7.0-py3-none-any.whl", hash = "sha256:1f02e8b43a8fbbc3f3e0d4f0f4bfc8131bcb4eebe8849b8e5c773f3a1c582a53", size = 13643, upload-time = "2024-05-20T21:33:24.1Z" },
]

[[package]]
name = "anyio"
version = "4.9.0"
source = { registry = "https://pypi.org/simple" }
dependencies = [
    { name = "idna" },
    { name = "sniffio" },
]
sdist = { url = "https://files.pythonhosted.org/packages/95/7d/4c1bd541d4dffa1b52bd83fb8527089e097a106fc90b467a7313b105f840/anyio-4.9.0.tar.gz", hash = "sha256:673c0c244e15788651a4ff38710fea9675823028a6f08a5eda409e0c9840a028", size = 190949, upload-time = "2025-03-17T00:02:54.77Z" }
wheels = [
    { url = "https://files.pythonhosted.org/packages/a1/ee/48ca1a7c89ffec8b6a0c5d02b89c305671d5ffd8d3c94acf8b8c408575bb/anyio-4.9.0-py3-none-any.whl", hash = "sha256:9f76d541cad6e36af7beb62e978876f3b41e3e04f2c1fbf0884604c0a9c4d93c", size = 100916, upload-time = "2025-03-17T00:02:52.713Z" },
]

[[package]]
name = "certifi"
version = "2025.6.15"
source = { registry = "https://pypi.org/simple" }
sdist = { url = "https://files.pythonhosted.org/packages/73/f7/f14b46d4bcd21092d7d3ccef689615220d8a08fb25e564b65d20738e672e/certifi-2025.6.15.tar.gz", hash = "sha256:d747aa5a8b9bbbb1bb8c22bb13e22bd1f18e9796defa16bab421f7f7a317323b", size = 158753, upload-time = "2025-06-15T02:45:51.329Z" }
wheels = [
    { url = "https://files.pythonhosted.org/packages/84/ae/320161bd181fc06471eed047ecce67b693fd7515b16d495d8932db763426/certifi-2025.6.15-py3-none-any.whl", hash = "sha256:2e0c7ce7cb5d8f8634ca55d2ba7e6ec2689a2fd6537d8dec1296a477a4910057", size = 157650, upload-time = "2025-06-15T02:45:49.977Z" },
]

[[package]]
name = "click"
version = "8.2.1"
source = { registry = "https://pypi.org/simple" }
dependencies = [
    { name = "colorama", marker = "sys_platform == 'win32'" },
]
sdist = { url = "https://files.pythonhosted.org/packages/60/6c/8ca2efa64cf75a977a0d7fac081354553ebe483345c734fb6b6515d96bbc/click-8.2.1.tar.gz", hash = "sha256:27c491cc05d968d271d5a1db13e3b5a184636d9d930f148c50b038f0d0646202", size = 286342, upload-time = "2025-05-20T23:19:49.832Z" }
wheels = [
    { url = "https://files.pythonhosted.org/packages/85/32/10bb5764d90a8eee674e9dc6f4db6a0ab47c8c4d0d83c27f7c39ac415a4d/click-8.2.1-py3-none-any.whl", hash = "sha256:61a3265b914e850b85317d0b3109c7f8cd35a670f963866005d6ef1d5175a12b", size = 102215, upload-time = "2025-05-20T23:19:47.796Z" },
]

[[package]]
name = "colorama"
version = "0.4.6"
source = { registry = "https://pypi.org/simple" }
sdist = { url = "https://files.pythonhosted.org/packages/d8/53/6f443c9a4a8358a93a6792e2acffb9d9d5cb0a5cfd8802644b7b1c9a02e4/colorama-0.4.6.tar.gz", hash = "sha256:08695f5cb7ed6e0531a20572697297273c47b8cae5a63ffc6d6ed5c201be6e44", size = 27697, upload-time = "2022-10-25T02:36:22.414Z" }
wheels = [
    { url = "https://files.pythonhosted.org/packages/d1/d6/3965ed04c63042e047cb6a3e6ed1a63a35087b6a609aa3a15ed8ac56c221/colorama-0.4.6-py2.py3-none-any.whl", hash = "sha256:4f1d9991f5acc0ca119f9d443620b77f9d6b33703e51011c16baf57afb285fc6", size = 25335, upload-time = "2022-10-25T02:36:20.889Z" },
]

[[package]]
name = "contourpy"
version = "1.3.2"
source = { registry = "https://pypi.org/simple" }
dependencies = [
    { name = "numpy" },
]
sdist = { url = "https://files.pythonhosted.org/packages/66/54/eb9bfc647b19f2009dd5c7f5ec51c4e6ca831725f1aea7a993034f483147/contourpy-1.3.2.tar.gz", hash = "sha256:b6945942715a034c671b7fc54f9588126b0b8bf23db2696e3ca8328f3ff0ab54", size = 13466130, upload-time = "2025-04-15T17:47:53.79Z" }
wheels = [
    { url = "https://files.pythonhosted.org/packages/2e/61/5673f7e364b31e4e7ef6f61a4b5121c5f170f941895912f773d95270f3a2/contourpy-1.3.2-cp313-cp313-macosx_10_13_x86_64.whl", hash = "sha256:de39db2604ae755316cb5967728f4bea92685884b1e767b7c24e983ef5f771cb", size = 271630, upload-time = "2025-04-15T17:38:19.142Z" },
    { url = "https://files.pythonhosted.org/packages/ff/66/a40badddd1223822c95798c55292844b7e871e50f6bfd9f158cb25e0bd39/contourpy-1.3.2-cp313-cp313-macosx_11_0_arm64.whl", hash = "sha256:3f9e896f447c5c8618f1edb2bafa9a4030f22a575ec418ad70611450720b5b08", size = 255670, upload-time = "2025-04-15T17:38:23.688Z" },
    { url = "https://files.pythonhosted.org/packages/1e/c7/cf9fdee8200805c9bc3b148f49cb9482a4e3ea2719e772602a425c9b09f8/contourpy-1.3.2-cp313-cp313-manylinux_2_17_aarch64.manylinux2014_aarch64.whl", hash = "sha256:71e2bd4a1c4188f5c2b8d274da78faab884b59df20df63c34f74aa1813c4427c", size = 306694, upload-time = "2025-04-15T17:38:28.238Z" },
    { url = "https://files.pythonhosted.org/packages/dd/e7/ccb9bec80e1ba121efbffad7f38021021cda5be87532ec16fd96533bb2e0/contourpy-1.3.2-cp313-cp313-manylinux_2_17_ppc64le.manylinux2014_ppc64le.whl", hash = "sha256:de425af81b6cea33101ae95ece1f696af39446db9682a0b56daaa48cfc29f38f", size = 345986, upload-time = "2025-04-15T17:38:33.502Z" },
    { url = "https://files.pythonhosted.org/packages/dc/49/ca13bb2da90391fa4219fdb23b078d6065ada886658ac7818e5441448b78/contourpy-1.3.2-cp313-cp313-manylinux_2_17_s390x.manylinux2014_s390x.whl", hash = "sha256:977e98a0e0480d3fe292246417239d2d45435904afd6d7332d8455981c408b85", size = 318060, upload-time = "2025-04-15T17:38:38.672Z" },
    { url = "https://files.pythonhosted.org/packages/c8/65/5245ce8c548a8422236c13ffcdcdada6a2a812c361e9e0c70548bb40b661/contourpy-1.3.2-cp313-cp313-manylinux_2_17_x86_64.manylinux2014_x86_64.whl", hash = "sha256:434f0adf84911c924519d2b08fc10491dd282b20bdd3fa8f60fd816ea0b48841", size = 322747, upload-time = "2025-04-15T17:38:43.712Z" },
    { url = "https://files.pythonhosted.org/packages/72/30/669b8eb48e0a01c660ead3752a25b44fdb2e5ebc13a55782f639170772f9/contourpy-1.3.2-cp313-cp313-musllinux_1_2_aarch64.whl", hash = "sha256:c66c4906cdbc50e9cba65978823e6e00b45682eb09adbb78c9775b74eb222422", size = 1308895, upload-time = "2025-04-15T17:39:00.224Z" },
    { url = "https://files.pythonhosted.org/packages/05/5a/b569f4250decee6e8d54498be7bdf29021a4c256e77fe8138c8319ef8eb3/contourpy-1.3.2-cp313-cp313-musllinux_1_2_x86_64.whl", hash = "sha256:8b7fc0cd78ba2f4695fd0a6ad81a19e7e3ab825c31b577f384aa9d7817dc3bef", size = 1379098, upload-time = "2025-04-15T17:43:29.649Z" },
    { url = "https://files.pythonhosted.org/packages/19/ba/b227c3886d120e60e41b28740ac3617b2f2b971b9f601c835661194579f1/contourpy-1.3.2-cp313-cp313-win32.whl", hash = "sha256:15ce6ab60957ca74cff444fe66d9045c1fd3e92c8936894ebd1f3eef2fff075f", size = 178535, upload-time = "2025-04-15T17:44:44.532Z" },
    { url = "https://files.pythonhosted.org/packages/12/6e/2fed56cd47ca739b43e892707ae9a13790a486a3173be063681ca67d2262/contourpy-1.3.2-cp313-cp313-win_amd64.whl", hash = "sha256:e1578f7eafce927b168752ed7e22646dad6cd9bca673c60bff55889fa236ebf9", size = 223096, upload-time = "2025-04-15T17:44:48.194Z" },
    { url = "https://files.pythonhosted.org/packages/54/4c/e76fe2a03014a7c767d79ea35c86a747e9325537a8b7627e0e5b3ba266b4/contourpy-1.3.2-cp313-cp313t-macosx_10_13_x86_64.whl", hash = "sha256:0475b1f6604896bc7c53bb070e355e9321e1bc0d381735421a2d2068ec56531f", size = 285090, upload-time = "2025-04-15T17:43:34.084Z" },
    { url = "https://files.pythonhosted.org/packages/7b/e2/5aba47debd55d668e00baf9651b721e7733975dc9fc27264a62b0dd26eb8/contourpy-1.3.2-cp313-cp313t-macosx_11_0_arm64.whl", hash = "sha256:c85bb486e9be652314bb5b9e2e3b0d1b2e643d5eec4992c0fbe8ac71775da739", size = 268643, upload-time = "2025-04-15T17:43:38.626Z" },
    { url = "https://files.pythonhosted.org/packages/a1/37/cd45f1f051fe6230f751cc5cdd2728bb3a203f5619510ef11e732109593c/contourpy-1.3.2-cp313-cp313t-manylinux_2_17_aarch64.manylinux2014_aarch64.whl", hash = "sha256:745b57db7758f3ffc05a10254edd3182a2a83402a89c00957a8e8a22f5582823", size = 310443, upload-time = "2025-04-15T17:43:44.522Z" },
    { url = "https://files.pythonhosted.org/packages/8b/a2/36ea6140c306c9ff6dd38e3bcec80b3b018474ef4d17eb68ceecd26675f4/contourpy-1.3.2-cp313-cp313t-manylinux_2_17_ppc64le.manylinux2014_ppc64le.whl", hash = "sha256:970e9173dbd7eba9b4e01aab19215a48ee5dd3f43cef736eebde064a171f89a5", size = 349865, upload-time = "2025-04-15T17:43:49.545Z" },
    { url = "https://files.pythonhosted.org/packages/95/b7/2fc76bc539693180488f7b6cc518da7acbbb9e3b931fd9280504128bf956/contourpy-1.3.2-cp313-cp313t-manylinux_2_17_s390x.manylinux2014_s390x.whl", hash = "sha256:c6c4639a9c22230276b7bffb6a850dfc8258a2521305e1faefe804d006b2e532", size = 321162, upload-time = "2025-04-15T17:43:54.203Z" },
    { url = "https://files.pythonhosted.org/packages/f4/10/76d4f778458b0aa83f96e59d65ece72a060bacb20cfbee46cf6cd5ceba41/contourpy-1.3.2-cp313-cp313t-manylinux_2_17_x86_64.manylinux2014_x86_64.whl", hash = "sha256:cc829960f34ba36aad4302e78eabf3ef16a3a100863f0d4eeddf30e8a485a03b", size = 327355, upload-time = "2025-04-15T17:44:01.025Z" },
    { url = "https://files.pythonhosted.org/packages/43/a3/10cf483ea683f9f8ab096c24bad3cce20e0d1dd9a4baa0e2093c1c962d9d/contourpy-1.3.2-cp313-cp313t-musllinux_1_2_aarch64.whl", hash = "sha256:d32530b534e986374fc19eaa77fcb87e8a99e5431499949b828312bdcd20ac52", size = 1307935, upload-time = "2025-04-15T17:44:17.322Z" },
    { url = "https://files.pythonhosted.org/packages/78/73/69dd9a024444489e22d86108e7b913f3528f56cfc312b5c5727a44188471/contourpy-1.3.2-cp313-cp313t-musllinux_1_2_x86_64.whl", hash = "sha256:e298e7e70cf4eb179cc1077be1c725b5fd131ebc81181bf0c03525c8abc297fd", size = 1372168, upload-time = "2025-04-15T17:44:33.43Z" },
    { url = "https://files.pythonhosted.org/packages/0f/1b/96d586ccf1b1a9d2004dd519b25fbf104a11589abfd05484ff12199cca21/contourpy-1.3.2-cp313-cp313t-win32.whl", hash = "sha256:d0e589ae0d55204991450bb5c23f571c64fe43adaa53f93fc902a84c96f52fe1", size = 189550, upload-time = "2025-04-15T17:44:37.092Z" },
    { url = "https://files.pythonhosted.org/packages/b0/e6/6000d0094e8a5e32ad62591c8609e269febb6e4db83a1c75ff8868b42731/contourpy-1.3.2-cp313-cp313t-win_amd64.whl", hash = "sha256:78e9253c3de756b3f6a5174d024c4835acd59eb3f8e2ca13e775dbffe1558f69", size = 238214, upload-time = "2025-04-15T17:44:40.827Z" },
]

[[package]]
name = "cycler"
version = "0.12.1"
source = { registry = "https://pypi.org/simple" }
sdist = { url = "https://files.pythonhosted.org/packages/a9/95/a3dbbb5028f35eafb79008e7522a75244477d2838f38cbb722248dabc2a8/cycler-0.12.1.tar.gz", hash = "sha256:88bb128f02ba341da8ef447245a9e138fae777f6a23943da4540077d3601eb1c", size = 7615, upload-time = "2023-10-07T05:32:18.335Z" }
wheels = [
    { url = "https://files.pythonhosted.org/packages/e7/05/c19819d5e3d95294a6f5947fb9b9629efb316b96de511b418c53d245aae6/cycler-0.12.1-py3-none-any.whl", hash = "sha256:85cef7cff222d8644161529808465972e51340599459b8ac3ccbac5a854e0d30", size = 8321, upload-time = "2023-10-07T05:32:16.783Z" },
]

[[package]]
name = "fonttools"
version = "4.58.4"
source = { registry = "https://pypi.org/simple" }
sdist = { url = "https://files.pythonhosted.org/packages/2e/5a/1124b2c8cb3a8015faf552e92714040bcdbc145dfa29928891b02d147a18/fonttools-4.58.4.tar.gz", hash = "sha256:928a8009b9884ed3aae17724b960987575155ca23c6f0b8146e400cc9e0d44ba", size = 3525026, upload-time = "2025-06-13T17:25:15.426Z" }
wheels = [
    { url = "https://files.pythonhosted.org/packages/d4/4f/c05cab5fc1a4293e6bc535c6cb272607155a0517700f5418a4165b7f9ec8/fonttools-4.58.4-cp313-cp313-macosx_10_13_universal2.whl", hash = "sha256:5f4a64846495c543796fa59b90b7a7a9dff6839bd852741ab35a71994d685c6d", size = 2745197, upload-time = "2025-06-13T17:24:40.645Z" },
    { url = "https://files.pythonhosted.org/packages/3e/d3/49211b1f96ae49308f4f78ca7664742377a6867f00f704cdb31b57e4b432/fonttools-4.58.4-cp313-cp313-macosx_10_13_x86_64.whl", hash = "sha256:e80661793a5d4d7ad132a2aa1eae2e160fbdbb50831a0edf37c7c63b2ed36574", size = 2317272, upload-time = "2025-06-13T17:24:43.428Z" },
    { url = "https://files.pythonhosted.org/packages/b2/11/c9972e46a6abd752a40a46960e431c795ad1f306775fc1f9e8c3081a1274/fonttools-4.58.4-cp313-cp313-manylinux1_x86_64.manylinux2014_x86_64.manylinux_2_17_x86_64.manylinux_2_5_x86_64.whl", hash = "sha256:fe5807fc64e4ba5130f1974c045a6e8d795f3b7fb6debfa511d1773290dbb76b", size = 4877184, upload-time = "2025-06-13T17:24:45.527Z" },
    { url = "https://files.pythonhosted.org/packages/ea/24/5017c01c9ef8df572cc9eaf9f12be83ad8ed722ff6dc67991d3d752956e4/fonttools-4.58.4-cp313-cp313-manylinux2014_aarch64.manylinux_2_17_aarch64.manylinux_2_28_aarch64.whl", hash = "sha256:b610b9bef841cb8f4b50472494158b1e347d15cad56eac414c722eda695a6cfd", size = 4939445, upload-time = "2025-06-13T17:24:47.647Z" },
    { url = "https://files.pythonhosted.org/packages/79/b0/538cc4d0284b5a8826b4abed93a69db52e358525d4b55c47c8cef3669767/fonttools-4.58.4-cp313-cp313-musllinux_1_2_aarch64.whl", hash = "sha256:2daa7f0e213c38f05f054eb5e1730bd0424aebddbeac094489ea1585807dd187", size = 4878800, upload-time = "2025-06-13T17:24:49.766Z" },
    { url = "https://files.pythonhosted.org/packages/5a/9b/a891446b7a8250e65bffceb248508587958a94db467ffd33972723ab86c9/fonttools-4.58.4-cp313-cp313-musllinux_1_2_x86_64.whl", hash = "sha256:66cccb6c0b944496b7f26450e9a66e997739c513ffaac728d24930df2fd9d35b", size = 5021259, upload-time = "2025-06-13T17:24:51.754Z" },
    { url = "https://files.pythonhosted.org/packages/17/b2/c4d2872cff3ace3ddd1388bf15b76a1d8d5313f0a61f234e9aed287e674d/fonttools-4.58.4-cp313-cp313-win32.whl", hash = "sha256:94d2aebb5ca59a5107825520fde596e344652c1f18170ef01dacbe48fa60c889", size = 2185824, upload-time = "2025-06-13T17:24:54.324Z" },
    { url = "https://files.pythonhosted.org/packages/98/57/cddf8bcc911d4f47dfca1956c1e3aeeb9f7c9b8e88b2a312fe8c22714e0b/fonttools-4.58.4-cp313-cp313-win_amd64.whl", hash = "sha256:b554bd6e80bba582fd326ddab296e563c20c64dca816d5e30489760e0c41529f", size = 2236382, upload-time = "2025-06-13T17:24:56.291Z" },
    { url = "https://files.pythonhosted.org/packages/0b/2f/c536b5b9bb3c071e91d536a4d11f969e911dbb6b227939f4c5b0bca090df/fonttools-4.58.4-py3-none-any.whl", hash = "sha256:a10ce13a13f26cbb9f37512a4346bb437ad7e002ff6fa966a7ce7ff5ac3528bd", size = 1114660, upload-time = "2025-06-13T17:25:13.321Z" },
]

[[package]]
name = "h11"
version = "0.16.0"
source = { registry = "https://pypi.org/simple" }
sdist = { url = "https://files.pythonhosted.org/packages/01/ee/02a2c011bdab74c6fb3c75474d40b3052059d95df7e73351460c8588d963/h11-0.16.0.tar.gz", hash = "sha256:4e35b956cf45792e4caa5885e69fba00bdbc6ffafbfa020300e549b208ee5ff1", size = 101250, upload-time = "2025-04-24T03:35:25.427Z" }
wheels = [
    { url = "https://files.pythonhosted.org/packages/04/4b/29cac41a4d98d144bf5f6d33995617b185d14b22401f75ca86f384e87ff1/h11-0.16.0-py3-none-any.whl", hash = "sha256:63cf8bbe7522de3bf65932fda1d9c2772064ffb3dae62d55932da54b31cb6c86", size = 37515, upload-time = "2025-04-24T03:35:24.344Z" },
]

[[package]]
name = "h5py"
version = "3.14.0"
source = { registry = "https://pypi.org/simple" }
dependencies = [
    { name = "numpy" },
]
sdist = { url = "https://files.pythonhosted.org/packages/5d/57/dfb3c5c3f1bf5f5ef2e59a22dec4ff1f3d7408b55bfcefcfb0ea69ef21c6/h5py-3.14.0.tar.gz", hash = "sha256:2372116b2e0d5d3e5e705b7f663f7c8d96fa79a4052d250484ef91d24d6a08f4", size = 424323, upload-time = "2025-06-06T14:06:15.01Z" }
wheels = [
    { url = "https://files.pythonhosted.org/packages/6c/c2/7efe82d09ca10afd77cd7c286e42342d520c049a8c43650194928bcc635c/h5py-3.14.0-cp313-cp313-macosx_10_13_x86_64.whl", hash = "sha256:aa4b7bbce683379b7bf80aaba68e17e23396100336a8d500206520052be2f812", size = 3289245, upload-time = "2025-06-06T14:05:28.24Z" },
    { url = "https://files.pythonhosted.org/packages/4f/31/f570fab1239b0d9441024b92b6ad03bb414ffa69101a985e4c83d37608bd/h5py-3.14.0-cp313-cp313-macosx_11_0_arm64.whl", hash = "sha256:ef9603a501a04fcd0ba28dd8f0995303d26a77a980a1f9474b3417543d4c6174", size = 2807335, upload-time = "2025-06-06T14:05:31.997Z" },
    { url = "https://files.pythonhosted.org/packages/0d/ce/3a21d87896bc7e3e9255e0ad5583ae31ae9e6b4b00e0bcb2a67e2b6acdbc/h5py-3.14.0-cp313-cp313-manylinux_2_17_aarch64.manylinux2014_aarch64.whl", hash = "sha256:e8cbaf6910fa3983c46172666b0b8da7b7bd90d764399ca983236f2400436eeb", size = 4700675, upload-time = "2025-06-06T14:05:37.38Z" },
    { url = "https://files.pythonhosted.org/packages/e7/ec/86f59025306dcc6deee5fda54d980d077075b8d9889aac80f158bd585f1b/h5py-3.14.0-cp313-cp313-manylinux_2_17_x86_64.manylinux2014_x86_64.whl", hash = "sha256:d90e6445ab7c146d7f7981b11895d70bc1dd91278a4f9f9028bc0c95e4a53f13", size = 4921632, upload-time = "2025-06-06T14:05:43.464Z" },
    { url = "https://files.pythonhosted.org/packages/3f/6d/0084ed0b78d4fd3e7530c32491f2884140d9b06365dac8a08de726421d4a/h5py-3.14.0-cp313-cp313-win_amd64.whl", hash = "sha256:ae18e3de237a7a830adb76aaa68ad438d85fe6e19e0d99944a3ce46b772c69b3", size = 2852929, upload-time = "2025-06-06T14:05:47.659Z" },
]

[[package]]
name = "httpcore"
version = "1.0.9"
source = { registry = "https://pypi.org/simple" }
dependencies = [
    { name = "certifi" },
    { name = "h11" },
]
sdist = { url = "https://files.pythonhosted.org/packages/06/94/82699a10bca87a5556c9c59b5963f2d039dbd239f25bc2a63907a05a14cb/httpcore-1.0.9.tar.gz", hash = "sha256:6e34463af53fd2ab5d807f399a9b45ea31c3dfa2276f15a2c3f00afff6e176e8", size = 85484, upload-time = "2025-04-24T22:06:22.219Z" }
wheels = [
    { url = "https://files.pythonhosted.org/packages/7e/f5/f66802a942d491edb555dd61e3a9961140fd64c90bce1eafd741609d334d/httpcore-1.0.9-py3-none-any.whl", hash = "sha256:2d400746a40668fc9dec9810239072b40b4484b640a8c38fd654a024c7a1bf55", size = 78784, upload-time = "2025-04-24T22:06:20.566Z" },
]

[[package]]
name = "httpx"
version = "0.28.1"
source = { registry = "https://pypi.org/simple" }
dependencies = [
    { name = "anyio" },
    { name = "certifi" },
    { name = "httpcore" },
    { name = "idna" },
]
sdist = { url = "https://files.pythonhosted.org/packages/b1/df/48c586a5fe32a0f01324ee087459e112ebb7224f646c0b5023f5e79e9956/httpx-0.28.1.tar.gz", hash = "sha256:75e98c5f16b0f35b567856f597f06ff2270a374470a5c2392242528e3e3e42fc", size = 141406, upload-time = "2024-12-06T15:37:23.222Z" }
wheels = [
    { url = "https://files.pythonhosted.org/packages/2a/39/e50c7c3a983047577ee07d2a9e53faf5a69493943ec3f6a384bdc792deb2/httpx-0.28.1-py3-none-any.whl", hash = "sha256:d909fcccc110f8c7faf814ca82a9a4d816bc5a6dbfea25d6591d6985b8ba59ad", size = 73517, upload-time = "2024-12-06T15:37:21.509Z" },
]

[[package]]
name = "httpx-sse"
version = "0.4.0"
source = { registry = "https://pypi.org/simple" }
sdist = { url = "https://files.pythonhosted.org/packages/4c/60/8f4281fa9bbf3c8034fd54c0e7412e66edbab6bc74c4996bd616f8d0406e/httpx-sse-0.4.0.tar.gz", hash = "sha256:1e81a3a3070ce322add1d3529ed42eb5f70817f45ed6ec915ab753f961139721", size = 12624, upload-time = "2023-12-22T08:01:21.083Z" }
wheels = [
    { url = "https://files.pythonhosted.org/packages/e1/9b/a181f281f65d776426002f330c31849b86b31fc9d848db62e16f03ff739f/httpx_sse-0.4.0-py3-none-any.whl", hash = "sha256:f329af6eae57eaa2bdfd962b42524764af68075ea87370a2de920af5341e318f", size = 7819, upload-time = "2023-12-22T08:01:19.89Z" },
]

[[package]]
name = "idna"
version = "3.10"
source = { registry = "https://pypi.org/simple" }
sdist = { url = "https://files.pythonhosted.org/packages/f1/70/7703c29685631f5a7590aa73f1f1d3fa9a380e654b86af429e0934a32f7d/idna-3.10.tar.gz", hash = "sha256:12f65c9b470abda6dc35cf8e63cc574b1c52b11df2c86030af0ac09b01b13ea9", size = 190490, upload-time = "2024-09-15T18:07:39.745Z" }
wheels = [
    { url = "https://files.pythonhosted.org/packages/76/c6/c88e154df9c4e1a2a66ccf0005a88dfb2650c1dffb6f5ce603dfbd452ce3/idna-3.10-py3-none-any.whl", hash = "sha256:946d195a0d259cbba61165e88e65941f16e9b36ea6ddb97f00452bae8b1287d3", size = 70442, upload-time = "2024-09-15T18:07:37.964Z" },
]

[[package]]
name = "kiwisolver"
version = "1.4.8"
source = { registry = "https://pypi.org/simple" }
sdist = { url = "https://files.pythonhosted.org/packages/82/59/7c91426a8ac292e1cdd53a63b6d9439abd573c875c3f92c146767dd33faf/kiwisolver-1.4.8.tar.gz", hash = "sha256:23d5f023bdc8c7e54eb65f03ca5d5bb25b601eac4d7f1a042888a1f45237987e", size = 97538, upload-time = "2024-12-24T18:30:51.519Z" }
wheels = [
    { url = "https://files.pythonhosted.org/packages/79/b3/e62464a652f4f8cd9006e13d07abad844a47df1e6537f73ddfbf1bc997ec/kiwisolver-1.4.8-cp313-cp313-macosx_10_13_universal2.whl", hash = "sha256:1c8ceb754339793c24aee1c9fb2485b5b1f5bb1c2c214ff13368431e51fc9a09", size = 124156, upload-time = "2024-12-24T18:29:45.368Z" },
    { url = "https://files.pythonhosted.org/packages/8d/2d/f13d06998b546a2ad4f48607a146e045bbe48030774de29f90bdc573df15/kiwisolver-1.4.8-cp313-cp313-macosx_10_13_x86_64.whl", hash = "sha256:54a62808ac74b5e55a04a408cda6156f986cefbcf0ada13572696b507cc92fa1", size = 66555, upload-time = "2024-12-24T18:29:46.37Z" },
    { url = "https://files.pythonhosted.org/packages/59/e3/b8bd14b0a54998a9fd1e8da591c60998dc003618cb19a3f94cb233ec1511/kiwisolver-1.4.8-cp313-cp313-macosx_11_0_arm64.whl", hash = "sha256:68269e60ee4929893aad82666821aaacbd455284124817af45c11e50a4b42e3c", size = 65071, upload-time = "2024-12-24T18:29:47.333Z" },
    { url = "https://files.pythonhosted.org/packages/f0/1c/6c86f6d85ffe4d0ce04228d976f00674f1df5dc893bf2dd4f1928748f187/kiwisolver-1.4.8-cp313-cp313-manylinux_2_12_i686.manylinux2010_i686.manylinux_2_17_i686.manylinux2014_i686.whl", hash = "sha256:34d142fba9c464bc3bbfeff15c96eab0e7310343d6aefb62a79d51421fcc5f1b", size = 1378053, upload-time = "2024-12-24T18:29:49.636Z" },
    { url = "https://files.pythonhosted.org/packages/4e/b9/1c6e9f6dcb103ac5cf87cb695845f5fa71379021500153566d8a8a9fc291/kiwisolver-1.4.8-cp313-cp313-manylinux_2_17_aarch64.manylinux2014_aarch64.whl", hash = "sha256:3ddc373e0eef45b59197de815b1b28ef89ae3955e7722cc9710fb91cd77b7f47", size = 1472278, upload-time = "2024-12-24T18:29:51.164Z" },
    { url = "https://files.pythonhosted.org/packages/ee/81/aca1eb176de671f8bda479b11acdc42c132b61a2ac861c883907dde6debb/kiwisolver-1.4.8-cp313-cp313-manylinux_2_17_ppc64le.manylinux2014_ppc64le.whl", hash = "sha256:77e6f57a20b9bd4e1e2cedda4d0b986ebd0216236f0106e55c28aea3d3d69b16", size = 1478139, upload-time = "2024-12-24T18:29:52.594Z" },
    { url = "https://files.pythonhosted.org/packages/49/f4/e081522473671c97b2687d380e9e4c26f748a86363ce5af48b4a28e48d06/kiwisolver-1.4.8-cp313-cp313-manylinux_2_17_s390x.manylinux2014_s390x.whl", hash = "sha256:08e77738ed7538f036cd1170cbed942ef749137b1311fa2bbe2a7fda2f6bf3cc", size = 1413517, upload-time = "2024-12-24T18:29:53.941Z" },
    { url = "https://files.pythonhosted.org/packages/8f/e9/6a7d025d8da8c4931522922cd706105aa32b3291d1add8c5427cdcd66e63/kiwisolver-1.4.8-cp313-cp313-manylinux_2_17_x86_64.manylinux2014_x86_64.whl", hash = "sha256:a5ce1e481a74b44dd5e92ff03ea0cb371ae7a0268318e202be06c8f04f4f1246", size = 1474952, upload-time = "2024-12-24T18:29:56.523Z" },
    { url = "https://files.pythonhosted.org/packages/82/13/13fa685ae167bee5d94b415991c4fc7bb0a1b6ebea6e753a87044b209678/kiwisolver-1.4.8-cp313-cp313-musllinux_1_2_aarch64.whl", hash = "sha256:fc2ace710ba7c1dfd1a3b42530b62b9ceed115f19a1656adefce7b1782a37794", size = 2269132, upload-time = "2024-12-24T18:29:57.989Z" },
    { url = "https://files.pythonhosted.org/packages/ef/92/bb7c9395489b99a6cb41d502d3686bac692586db2045adc19e45ee64ed23/kiwisolver-1.4.8-cp313-cp313-musllinux_1_2_i686.whl", hash = "sha256:3452046c37c7692bd52b0e752b87954ef86ee2224e624ef7ce6cb21e8c41cc1b", size = 2425997, upload-time = "2024-12-24T18:29:59.393Z" },
    { url = "https://files.pythonhosted.org/packages/ed/12/87f0e9271e2b63d35d0d8524954145837dd1a6c15b62a2d8c1ebe0f182b4/kiwisolver-1.4.8-cp313-cp313-musllinux_1_2_ppc64le.whl", hash = "sha256:7e9a60b50fe8b2ec6f448fe8d81b07e40141bfced7f896309df271a0b92f80f3", size = 2376060, upload-time = "2024-12-24T18:30:01.338Z" },
    { url = "https://files.pythonhosted.org/packages/02/6e/c8af39288edbce8bf0fa35dee427b082758a4b71e9c91ef18fa667782138/kiwisolver-1.4.8-cp313-cp313-musllinux_1_2_s390x.whl", hash = "sha256:918139571133f366e8362fa4a297aeba86c7816b7ecf0bc79168080e2bd79957", size = 2520471, upload-time = "2024-12-24T18:30:04.574Z" },
    { url = "https://files.pythonhosted.org/packages/13/78/df381bc7b26e535c91469f77f16adcd073beb3e2dd25042efd064af82323/kiwisolver-1.4.8-cp313-cp313-musllinux_1_2_x86_64.whl", hash = "sha256:e063ef9f89885a1d68dd8b2e18f5ead48653176d10a0e324e3b0030e3a69adeb", size = 2338793, upload-time = "2024-12-24T18:30:06.25Z" },
    { url = "https://files.pythonhosted.org/packages/d0/dc/c1abe38c37c071d0fc71c9a474fd0b9ede05d42f5a458d584619cfd2371a/kiwisolver-1.4.8-cp313-cp313-win_amd64.whl", hash = "sha256:a17b7c4f5b2c51bb68ed379defd608a03954a1845dfed7cc0117f1cc8a9b7fd2", size = 71855, upload-time = "2024-12-24T18:30:07.535Z" },
    { url = "https://files.pythonhosted.org/packages/a0/b6/21529d595b126ac298fdd90b705d87d4c5693de60023e0efcb4f387ed99e/kiwisolver-1.4.8-cp313-cp313-win_arm64.whl", hash = "sha256:3cd3bc628b25f74aedc6d374d5babf0166a92ff1317f46267f12d2ed54bc1d30", size = 65430, upload-time = "2024-12-24T18:30:08.504Z" },
    { url = "https://files.pythonhosted.org/packages/34/bd/b89380b7298e3af9b39f49334e3e2a4af0e04819789f04b43d560516c0c8/kiwisolver-1.4.8-cp313-cp313t-macosx_10_13_universal2.whl", hash = "sha256:370fd2df41660ed4e26b8c9d6bbcad668fbe2560462cba151a721d49e5b6628c", size = 126294, upload-time = "2024-12-24T18:30:09.508Z" },
    { url = "https://files.pythonhosted.org/packages/83/41/5857dc72e5e4148eaac5aa76e0703e594e4465f8ab7ec0fc60e3a9bb8fea/kiwisolver-1.4.8-cp313-cp313t-macosx_10_13_x86_64.whl", hash = "sha256:84a2f830d42707de1d191b9490ac186bf7997a9495d4e9072210a1296345f7dc", size = 67736, upload-time = "2024-12-24T18:30:11.039Z" },
    { url = "https://files.pythonhosted.org/packages/e1/d1/be059b8db56ac270489fb0b3297fd1e53d195ba76e9bbb30e5401fa6b759/kiwisolver-1.4.8-cp313-cp313t-macosx_11_0_arm64.whl", hash = "sha256:7a3ad337add5148cf51ce0b55642dc551c0b9d6248458a757f98796ca7348712", size = 66194, upload-time = "2024-12-24T18:30:14.886Z" },
    { url = "https://files.pythonhosted.org/packages/e1/83/4b73975f149819eb7dcf9299ed467eba068ecb16439a98990dcb12e63fdd/kiwisolver-1.4.8-cp313-cp313t-manylinux_2_12_i686.manylinux2010_i686.manylinux_2_17_i686.manylinux2014_i686.whl", hash = "sha256:7506488470f41169b86d8c9aeff587293f530a23a23a49d6bc64dab66bedc71e", size = 1465942, upload-time = "2024-12-24T18:30:18.927Z" },
    { url = "https://files.pythonhosted.org/packages/c7/2c/30a5cdde5102958e602c07466bce058b9d7cb48734aa7a4327261ac8e002/kiwisolver-1.4.8-cp313-cp313t-manylinux_2_17_aarch64.manylinux2014_aarch64.whl", hash = "sha256:2f0121b07b356a22fb0414cec4666bbe36fd6d0d759db3d37228f496ed67c880", size = 1595341, upload-time = "2024-12-24T18:30:22.102Z" },
    { url = "https://files.pythonhosted.org/packages/ff/9b/1e71db1c000385aa069704f5990574b8244cce854ecd83119c19e83c9586/kiwisolver-1.4.8-cp313-cp313t-manylinux_2_17_ppc64le.manylinux2014_ppc64le.whl", hash = "sha256:d6d6bd87df62c27d4185de7c511c6248040afae67028a8a22012b010bc7ad062", size = 1598455, upload-time = "2024-12-24T18:30:24.947Z" },
    { url = "https://files.pythonhosted.org/packages/85/92/c8fec52ddf06231b31cbb779af77e99b8253cd96bd135250b9498144c78b/kiwisolver-1.4.8-cp313-cp313t-manylinux_2_17_s390x.manylinux2014_s390x.whl", hash = "sha256:291331973c64bb9cce50bbe871fb2e675c4331dab4f31abe89f175ad7679a4d7", size = 1522138, upload-time = "2024-12-24T18:30:26.286Z" },
    { url = "https://files.pythonhosted.org/packages/0b/51/9eb7e2cd07a15d8bdd976f6190c0164f92ce1904e5c0c79198c4972926b7/kiwisolver-1.4.8-cp313-cp313t-manylinux_2_17_x86_64.manylinux2014_x86_64.whl", hash = "sha256:893f5525bb92d3d735878ec00f781b2de998333659507d29ea4466208df37bed", size = 1582857, upload-time = "2024-12-24T18:30:28.86Z" },
    { url = "https://files.pythonhosted.org/packages/0f/95/c5a00387a5405e68ba32cc64af65ce881a39b98d73cc394b24143bebc5b8/kiwisolver-1.4.8-cp313-cp313t-musllinux_1_2_aarch64.whl", hash = "sha256:b47a465040146981dc9db8647981b8cb96366fbc8d452b031e4f8fdffec3f26d", size = 2293129, upload-time = "2024-12-24T18:30:30.34Z" },
    { url = "https://files.pythonhosted.org/packages/44/83/eeb7af7d706b8347548313fa3a3a15931f404533cc54fe01f39e830dd231/kiwisolver-1.4.8-cp313-cp313t-musllinux_1_2_i686.whl", hash = "sha256:99cea8b9dd34ff80c521aef46a1dddb0dcc0283cf18bde6d756f1e6f31772165", size = 2421538, upload-time = "2024-12-24T18:30:33.334Z" },
    { url = "https://files.pythonhosted.org/packages/05/f9/27e94c1b3eb29e6933b6986ffc5fa1177d2cd1f0c8efc5f02c91c9ac61de/kiwisolver-1.4.8-cp313-cp313t-musllinux_1_2_ppc64le.whl", hash = "sha256:151dffc4865e5fe6dafce5480fab84f950d14566c480c08a53c663a0020504b6", size = 2390661, upload-time = "2024-12-24T18:30:34.939Z" },
    { url = "https://files.pythonhosted.org/packages/d9/d4/3c9735faa36ac591a4afcc2980d2691000506050b7a7e80bcfe44048daa7/kiwisolver-1.4.8-cp313-cp313t-musllinux_1_2_s390x.whl", hash = "sha256:577facaa411c10421314598b50413aa1ebcf5126f704f1e5d72d7e4e9f020d90", size = 2546710, upload-time = "2024-12-24T18:30:37.281Z" },
    { url = "https://files.pythonhosted.org/packages/4c/fa/be89a49c640930180657482a74970cdcf6f7072c8d2471e1babe17a222dc/kiwisolver-1.4.8-cp313-cp313t-musllinux_1_2_x86_64.whl", hash = "sha256:be4816dc51c8a471749d664161b434912eee82f2ea66bd7628bd14583a833e85", size = 2349213, upload-time = "2024-12-24T18:30:40.019Z" },
]

[[package]]
name = "markdown-it-py"
version = "3.0.0"
source = { registry = "https://pypi.org/simple" }
dependencies = [
    { name = "mdurl" },
]
sdist = { url = "https://files.pythonhosted.org/packages/38/71/3b932df36c1a044d397a1f92d1cf91ee0a503d91e470cbd670aa66b07ed0/markdown-it-py-3.0.0.tar.gz", hash = "sha256:e3f60a94fa066dc52ec76661e37c851cb232d92f9886b15cb560aaada2df8feb", size = 74596, upload-time = "2023-06-03T06:41:14.443Z" }
wheels = [
    { url = "https://files.pythonhosted.org/packages/42/d7/1ec15b46af6af88f19b8e5ffea08fa375d433c998b8a7639e76935c14f1f/markdown_it_py-3.0.0-py3-none-any.whl", hash = "sha256:355216845c60bd96232cd8d8c40e8f9765cc86f46880e43a8fd22dc1a1a8cab1", size = 87528, upload-time = "2023-06-03T06:41:11.019Z" },
]

[[package]]
name = "matplotlib"
version = "3.10.3"
source = { registry = "https://pypi.org/simple" }
dependencies = [
    { name = "contourpy" },
    { name = "cycler" },
    { name = "fonttools" },
    { name = "kiwisolver" },
    { name = "numpy" },
    { name = "packaging" },
    { name = "pillow" },
    { name = "pyparsing" },
    { name = "python-dateutil" },
]
sdist = { url = "https://files.pythonhosted.org/packages/26/91/d49359a21893183ed2a5b6c76bec40e0b1dcbf8ca148f864d134897cfc75/matplotlib-3.10.3.tar.gz", hash = "sha256:2f82d2c5bb7ae93aaaa4cd42aca65d76ce6376f83304fa3a630b569aca274df0", size = 34799811, upload-time = "2025-05-08T19:10:54.39Z" }
wheels = [
    { url = "https://files.pythonhosted.org/packages/3b/c1/23cfb566a74c696a3b338d8955c549900d18fe2b898b6e94d682ca21e7c2/matplotlib-3.10.3-cp313-cp313-macosx_10_13_x86_64.whl", hash = "sha256:9f2efccc8dcf2b86fc4ee849eea5dcaecedd0773b30f47980dc0cbeabf26ec84", size = 8180318, upload-time = "2025-05-08T19:10:20.426Z" },
    { url = "https://files.pythonhosted.org/packages/6c/0c/02f1c3b66b30da9ee343c343acbb6251bef5b01d34fad732446eaadcd108/matplotlib-3.10.3-cp313-cp313-macosx_11_0_arm64.whl", hash = "sha256:3ddbba06a6c126e3301c3d272a99dcbe7f6c24c14024e80307ff03791a5f294e", size = 8051132, upload-time = "2025-05-08T19:10:22.569Z" },
    { url = "https://files.pythonhosted.org/packages/b4/ab/8db1a5ac9b3a7352fb914133001dae889f9fcecb3146541be46bed41339c/matplotlib-3.10.3-cp313-cp313-manylinux_2_17_aarch64.manylinux2014_aarch64.whl", hash = "sha256:748302b33ae9326995b238f606e9ed840bf5886ebafcb233775d946aa8107a15", size = 8457633, upload-time = "2025-05-08T19:10:24.749Z" },
    { url = "https://files.pythonhosted.org/packages/f5/64/41c4367bcaecbc03ef0d2a3ecee58a7065d0a36ae1aa817fe573a2da66d4/matplotlib-3.10.3-cp313-cp313-manylinux_2_17_x86_64.manylinux2014_x86_64.whl", hash = "sha256:a80fcccbef63302c0efd78042ea3c2436104c5b1a4d3ae20f864593696364ac7", size = 8601031, upload-time = "2025-05-08T19:10:27.03Z" },
    { url = "https://files.pythonhosted.org/packages/12/6f/6cc79e9e5ab89d13ed64da28898e40fe5b105a9ab9c98f83abd24e46d7d7/matplotlib-3.10.3-cp313-cp313-musllinux_1_2_x86_64.whl", hash = "sha256:55e46cbfe1f8586adb34f7587c3e4f7dedc59d5226719faf6cb54fc24f2fd52d", size = 9406988, upload-time = "2025-05-08T19:10:29.056Z" },
    { url = "https://files.pythonhosted.org/packages/b1/0f/eed564407bd4d935ffabf561ed31099ed609e19287409a27b6d336848653/matplotlib-3.10.3-cp313-cp313-win_amd64.whl", hash = "sha256:151d89cb8d33cb23345cd12490c76fd5d18a56581a16d950b48c6ff19bb2ab93", size = 8068034, upload-time = "2025-05-08T19:10:31.221Z" },
    { url = "https://files.pythonhosted.org/packages/3e/e5/2f14791ff69b12b09e9975e1d116d9578ac684460860ce542c2588cb7a1c/matplotlib-3.10.3-cp313-cp313t-macosx_10_13_x86_64.whl", hash = "sha256:c26dd9834e74d164d06433dc7be5d75a1e9890b926b3e57e74fa446e1a62c3e2", size = 8218223, upload-time = "2025-05-08T19:10:33.114Z" },
    { url = "https://files.pythonhosted.org/packages/5c/08/30a94afd828b6e02d0a52cae4a29d6e9ccfcf4c8b56cc28b021d3588873e/matplotlib-3.10.3-cp313-cp313t-macosx_11_0_arm64.whl", hash = "sha256:24853dad5b8c84c8c2390fc31ce4858b6df504156893292ce8092d190ef8151d", size = 8094985, upload-time = "2025-05-08T19:10:35.337Z" },
    { url = "https://files.pythonhosted.org/packages/89/44/f3bc6b53066c889d7a1a3ea8094c13af6a667c5ca6220ec60ecceec2dabe/matplotlib-3.10.3-cp313-cp313t-manylinux_2_17_aarch64.manylinux2014_aarch64.whl", hash = "sha256:68f7878214d369d7d4215e2a9075fef743be38fa401d32e6020bab2dfabaa566", size = 8483109, upload-time = "2025-05-08T19:10:37.611Z" },
    { url = "https://files.pythonhosted.org/packages/ba/c7/473bc559beec08ebee9f86ca77a844b65747e1a6c2691e8c92e40b9f42a8/matplotlib-3.10.3-cp313-cp313t-manylinux_2_17_x86_64.manylinux2014_x86_64.whl", hash = "sha256:f6929fc618cb6db9cb75086f73b3219bbb25920cb24cee2ea7a12b04971a4158", size = 8618082, upload-time = "2025-05-08T19:10:39.892Z" },
    { url = "https://files.pythonhosted.org/packages/d8/e9/6ce8edd264c8819e37bbed8172e0ccdc7107fe86999b76ab5752276357a4/matplotlib-3.10.3-cp313-cp313t-musllinux_1_2_x86_64.whl", hash = "sha256:6c7818292a5cc372a2dc4c795e5c356942eb8350b98ef913f7fda51fe175ac5d", size = 9413699, upload-time = "2025-05-08T19:10:42.376Z" },
    { url = "https://files.pythonhosted.org/packages/1b/92/9a45c91089c3cf690b5badd4be81e392ff086ccca8a1d4e3a08463d8a966/matplotlib-3.10.3-cp313-cp313t-win_amd64.whl", hash = "sha256:4f23ffe95c5667ef8a2b56eea9b53db7f43910fa4a2d5472ae0f72b64deab4d5", size = 8139044, upload-time = "2025-05-08T19:10:44.551Z" },
]

[[package]]
name = "mcp"
version = "1.9.4"
source = { registry = "https://pypi.org/simple" }
dependencies = [
    { name = "anyio" },
    { name = "httpx" },
    { name = "httpx-sse" },
    { name = "pydantic" },
    { name = "pydantic-settings" },
    { name = "python-multipart" },
    { name = "sse-starlette" },
    { name = "starlette" },
    { name = "uvicorn", marker = "sys_platform != 'emscripten'" },
]
sdist = { url = "https://files.pythonhosted.org/packages/06/f2/dc2450e566eeccf92d89a00c3e813234ad58e2ba1e31d11467a09ac4f3b9/mcp-1.9.4.tar.gz", hash = "sha256:cfb0bcd1a9535b42edaef89947b9e18a8feb49362e1cc059d6e7fc636f2cb09f", size = 333294, upload-time = "2025-06-12T08:20:30.158Z" }
wheels = [
    { url = "https://files.pythonhosted.org/packages/97/fc/80e655c955137393c443842ffcc4feccab5b12fa7cb8de9ced90f90e6998/mcp-1.9.4-py3-none-any.whl", hash = "sha256:7fcf36b62936adb8e63f89346bccca1268eeca9bf6dfb562ee10b1dfbda9dac0", size = 130232, upload-time = "2025-06-12T08:20:28.551Z" },
]

[package.optional-dependencies]
cli = [
    { name = "python-dotenv" },
    { name = "typer" },
]

[[package]]
name = "mcp-server"
version = "0.1.0"
source = { virtual = "." }
dependencies = [
    { name = "matplotlib" },
    { name = "mcp", extra = ["cli"] },
    { name = "numpy" },
    { name = "pandas" },
    { name = "pyscf" },
<<<<<<< HEAD
=======
    { name = "rdkit" },
>>>>>>> 6c2647d8
]

[package.metadata]
requires-dist = [
    { name = "matplotlib", specifier = ">=3.10.3" },
    { name = "mcp", extras = ["cli"], specifier = ">=1.9.4" },
    { name = "numpy", specifier = ">=2.3.1" },
    { name = "pandas", specifier = ">=2.3.0" },
    { name = "pyscf", specifier = ">=2.9.0" },
<<<<<<< HEAD
=======
    { name = "rdkit", specifier = ">=2025.3.3" },
>>>>>>> 6c2647d8
]

[[package]]
name = "mdurl"
version = "0.1.2"
source = { registry = "https://pypi.org/simple" }
sdist = { url = "https://files.pythonhosted.org/packages/d6/54/cfe61301667036ec958cb99bd3efefba235e65cdeb9c84d24a8293ba1d90/mdurl-0.1.2.tar.gz", hash = "sha256:bb413d29f5eea38f31dd4754dd7377d4465116fb207585f97bf925588687c1ba", size = 8729, upload-time = "2022-08-14T12:40:10.846Z" }
wheels = [
    { url = "https://files.pythonhosted.org/packages/b3/38/89ba8ad64ae25be8de66a6d463314cf1eb366222074cfda9ee839c56a4b4/mdurl-0.1.2-py3-none-any.whl", hash = "sha256:84008a41e51615a49fc9966191ff91509e3c40b939176e643fd50a5c2196b8f8", size = 9979, upload-time = "2022-08-14T12:40:09.779Z" },
]

[[package]]
name = "numpy"
version = "2.3.1"
source = { registry = "https://pypi.org/simple" }
sdist = { url = "https://files.pythonhosted.org/packages/2e/19/d7c972dfe90a353dbd3efbbe1d14a5951de80c99c9dc1b93cd998d51dc0f/numpy-2.3.1.tar.gz", hash = "sha256:1ec9ae20a4226da374362cca3c62cd753faf2f951440b0e3b98e93c235441d2b", size = 20390372, upload-time = "2025-06-21T12:28:33.469Z" }
wheels = [
    { url = "https://files.pythonhosted.org/packages/d4/bd/35ad97006d8abff8631293f8ea6adf07b0108ce6fec68da3c3fcca1197f2/numpy-2.3.1-cp313-cp313-macosx_10_13_x86_64.whl", hash = "sha256:25a1992b0a3fdcdaec9f552ef10d8103186f5397ab45e2d25f8ac51b1a6b97e8", size = 20889381, upload-time = "2025-06-21T12:19:04.103Z" },
    { url = "https://files.pythonhosted.org/packages/f1/4f/df5923874d8095b6062495b39729178eef4a922119cee32a12ee1bd4664c/numpy-2.3.1-cp313-cp313-macosx_11_0_arm64.whl", hash = "sha256:7dea630156d39b02a63c18f508f85010230409db5b2927ba59c8ba4ab3e8272e", size = 14152726, upload-time = "2025-06-21T12:19:25.599Z" },
    { url = "https://files.pythonhosted.org/packages/8c/0f/a1f269b125806212a876f7efb049b06c6f8772cf0121139f97774cd95626/numpy-2.3.1-cp313-cp313-macosx_14_0_arm64.whl", hash = "sha256:bada6058dd886061f10ea15f230ccf7dfff40572e99fef440a4a857c8728c9c0", size = 5105145, upload-time = "2025-06-21T12:19:34.782Z" },
    { url = "https://files.pythonhosted.org/packages/6d/63/a7f7fd5f375b0361682f6ffbf686787e82b7bbd561268e4f30afad2bb3c0/numpy-2.3.1-cp313-cp313-macosx_14_0_x86_64.whl", hash = "sha256:a894f3816eb17b29e4783e5873f92faf55b710c2519e5c351767c51f79d8526d", size = 6639409, upload-time = "2025-06-21T12:19:45.228Z" },
    { url = "https://files.pythonhosted.org/packages/bf/0d/1854a4121af895aab383f4aa233748f1df4671ef331d898e32426756a8a6/numpy-2.3.1-cp313-cp313-manylinux_2_28_aarch64.whl", hash = "sha256:18703df6c4a4fee55fd3d6e5a253d01c5d33a295409b03fda0c86b3ca2ff41a1", size = 14257630, upload-time = "2025-06-21T12:20:06.544Z" },
    { url = "https://files.pythonhosted.org/packages/50/30/af1b277b443f2fb08acf1c55ce9d68ee540043f158630d62cef012750f9f/numpy-2.3.1-cp313-cp313-manylinux_2_28_x86_64.whl", hash = "sha256:5902660491bd7a48b2ec16c23ccb9124b8abfd9583c5fdfa123fe6b421e03de1", size = 16627546, upload-time = "2025-06-21T12:20:31.002Z" },
    { url = "https://files.pythonhosted.org/packages/6e/ec/3b68220c277e463095342d254c61be8144c31208db18d3fd8ef02712bcd6/numpy-2.3.1-cp313-cp313-musllinux_1_2_aarch64.whl", hash = "sha256:36890eb9e9d2081137bd78d29050ba63b8dab95dff7912eadf1185e80074b2a0", size = 15562538, upload-time = "2025-06-21T12:20:54.322Z" },
    { url = "https://files.pythonhosted.org/packages/77/2b/4014f2bcc4404484021c74d4c5ee8eb3de7e3f7ac75f06672f8dcf85140a/numpy-2.3.1-cp313-cp313-musllinux_1_2_x86_64.whl", hash = "sha256:a780033466159c2270531e2b8ac063704592a0bc62ec4a1b991c7c40705eb0e8", size = 18360327, upload-time = "2025-06-21T12:21:21.053Z" },
    { url = "https://files.pythonhosted.org/packages/40/8d/2ddd6c9b30fcf920837b8672f6c65590c7d92e43084c25fc65edc22e93ca/numpy-2.3.1-cp313-cp313-win32.whl", hash = "sha256:39bff12c076812595c3a306f22bfe49919c5513aa1e0e70fac756a0be7c2a2b8", size = 6312330, upload-time = "2025-06-21T12:25:07.447Z" },
    { url = "https://files.pythonhosted.org/packages/dd/c8/beaba449925988d415efccb45bf977ff8327a02f655090627318f6398c7b/numpy-2.3.1-cp313-cp313-win_amd64.whl", hash = "sha256:8d5ee6eec45f08ce507a6570e06f2f879b374a552087a4179ea7838edbcbfa42", size = 12731565, upload-time = "2025-06-21T12:25:26.444Z" },
    { url = "https://files.pythonhosted.org/packages/0b/c3/5c0c575d7ec78c1126998071f58facfc124006635da75b090805e642c62e/numpy-2.3.1-cp313-cp313-win_arm64.whl", hash = "sha256:0c4d9e0a8368db90f93bd192bfa771ace63137c3488d198ee21dfb8e7771916e", size = 10190262, upload-time = "2025-06-21T12:25:42.196Z" },
    { url = "https://files.pythonhosted.org/packages/ea/19/a029cd335cf72f79d2644dcfc22d90f09caa86265cbbde3b5702ccef6890/numpy-2.3.1-cp313-cp313t-macosx_10_13_x86_64.whl", hash = "sha256:b0b5397374f32ec0649dd98c652a1798192042e715df918c20672c62fb52d4b8", size = 20987593, upload-time = "2025-06-21T12:21:51.664Z" },
    { url = "https://files.pythonhosted.org/packages/25/91/8ea8894406209107d9ce19b66314194675d31761fe2cb3c84fe2eeae2f37/numpy-2.3.1-cp313-cp313t-macosx_11_0_arm64.whl", hash = "sha256:c5bdf2015ccfcee8253fb8be695516ac4457c743473a43290fd36eba6a1777eb", size = 14300523, upload-time = "2025-06-21T12:22:13.583Z" },
    { url = "https://files.pythonhosted.org/packages/a6/7f/06187b0066eefc9e7ce77d5f2ddb4e314a55220ad62dd0bfc9f2c44bac14/numpy-2.3.1-cp313-cp313t-macosx_14_0_arm64.whl", hash = "sha256:d70f20df7f08b90a2062c1f07737dd340adccf2068d0f1b9b3d56e2038979fee", size = 5227993, upload-time = "2025-06-21T12:22:22.53Z" },
    { url = "https://files.pythonhosted.org/packages/e8/ec/a926c293c605fa75e9cfb09f1e4840098ed46d2edaa6e2152ee35dc01ed3/numpy-2.3.1-cp313-cp313t-macosx_14_0_x86_64.whl", hash = "sha256:2fb86b7e58f9ac50e1e9dd1290154107e47d1eef23a0ae9145ded06ea606f992", size = 6736652, upload-time = "2025-06-21T12:22:33.629Z" },
    { url = "https://files.pythonhosted.org/packages/e3/62/d68e52fb6fde5586650d4c0ce0b05ff3a48ad4df4ffd1b8866479d1d671d/numpy-2.3.1-cp313-cp313t-manylinux_2_28_aarch64.whl", hash = "sha256:23ab05b2d241f76cb883ce8b9a93a680752fbfcbd51c50eff0b88b979e471d8c", size = 14331561, upload-time = "2025-06-21T12:22:55.056Z" },
    { url = "https://files.pythonhosted.org/packages/fc/ec/b74d3f2430960044bdad6900d9f5edc2dc0fb8bf5a0be0f65287bf2cbe27/numpy-2.3.1-cp313-cp313t-manylinux_2_28_x86_64.whl", hash = "sha256:ce2ce9e5de4703a673e705183f64fd5da5bf36e7beddcb63a25ee2286e71ca48", size = 16693349, upload-time = "2025-06-21T12:23:20.53Z" },
    { url = "https://files.pythonhosted.org/packages/0d/15/def96774b9d7eb198ddadfcbd20281b20ebb510580419197e225f5c55c3e/numpy-2.3.1-cp313-cp313t-musllinux_1_2_aarch64.whl", hash = "sha256:c4913079974eeb5c16ccfd2b1f09354b8fed7e0d6f2cab933104a09a6419b1ee", size = 15642053, upload-time = "2025-06-21T12:23:43.697Z" },
    { url = "https://files.pythonhosted.org/packages/2b/57/c3203974762a759540c6ae71d0ea2341c1fa41d84e4971a8e76d7141678a/numpy-2.3.1-cp313-cp313t-musllinux_1_2_x86_64.whl", hash = "sha256:010ce9b4f00d5c036053ca684c77441f2f2c934fd23bee058b4d6f196efd8280", size = 18434184, upload-time = "2025-06-21T12:24:10.708Z" },
    { url = "https://files.pythonhosted.org/packages/22/8a/ccdf201457ed8ac6245187850aff4ca56a79edbea4829f4e9f14d46fa9a5/numpy-2.3.1-cp313-cp313t-win32.whl", hash = "sha256:6269b9edfe32912584ec496d91b00b6d34282ca1d07eb10e82dfc780907d6c2e", size = 6440678, upload-time = "2025-06-21T12:24:21.596Z" },
    { url = "https://files.pythonhosted.org/packages/f1/7e/7f431d8bd8eb7e03d79294aed238b1b0b174b3148570d03a8a8a8f6a0da9/numpy-2.3.1-cp313-cp313t-win_amd64.whl", hash = "sha256:2a809637460e88a113e186e87f228d74ae2852a2e0c44de275263376f17b5bdc", size = 12870697, upload-time = "2025-06-21T12:24:40.644Z" },
    { url = "https://files.pythonhosted.org/packages/d4/ca/af82bf0fad4c3e573c6930ed743b5308492ff19917c7caaf2f9b6f9e2e98/numpy-2.3.1-cp313-cp313t-win_arm64.whl", hash = "sha256:eccb9a159db9aed60800187bc47a6d3451553f0e1b08b068d8b277ddfbb9b244", size = 10260376, upload-time = "2025-06-21T12:24:56.884Z" },
]

[[package]]
name = "packaging"
version = "25.0"
source = { registry = "https://pypi.org/simple" }
sdist = { url = "https://files.pythonhosted.org/packages/a1/d4/1fc4078c65507b51b96ca8f8c3ba19e6a61c8253c72794544580a7b6c24d/packaging-25.0.tar.gz", hash = "sha256:d443872c98d677bf60f6a1f2f8c1cb748e8fe762d2bf9d3148b5599295b0fc4f", size = 165727, upload-time = "2025-04-19T11:48:59.673Z" }
wheels = [
    { url = "https://files.pythonhosted.org/packages/20/12/38679034af332785aac8774540895e234f4d07f7545804097de4b666afd8/packaging-25.0-py3-none-any.whl", hash = "sha256:29572ef2b1f17581046b3a2227d5c611fb25ec70ca1ba8554b24b0e69331a484", size = 66469, upload-time = "2025-04-19T11:48:57.875Z" },
]

[[package]]
name = "pandas"
version = "2.3.0"
source = { registry = "https://pypi.org/simple" }
dependencies = [
    { name = "numpy" },
    { name = "python-dateutil" },
    { name = "pytz" },
    { name = "tzdata" },
]
sdist = { url = "https://files.pythonhosted.org/packages/72/51/48f713c4c728d7c55ef7444ba5ea027c26998d96d1a40953b346438602fc/pandas-2.3.0.tar.gz", hash = "sha256:34600ab34ebf1131a7613a260a61dbe8b62c188ec0ea4c296da7c9a06b004133", size = 4484490, upload-time = "2025-06-05T03:27:54.133Z" }
wheels = [
    { url = "https://files.pythonhosted.org/packages/d3/57/5cb75a56a4842bbd0511c3d1c79186d8315b82dac802118322b2de1194fe/pandas-2.3.0-cp313-cp313-macosx_10_13_x86_64.whl", hash = "sha256:2c7e2fc25f89a49a11599ec1e76821322439d90820108309bf42130d2f36c983", size = 11518913, upload-time = "2025-06-05T03:27:02.757Z" },
    { url = "https://files.pythonhosted.org/packages/05/01/0c8785610e465e4948a01a059562176e4c8088aa257e2e074db868f86d4e/pandas-2.3.0-cp313-cp313-macosx_11_0_arm64.whl", hash = "sha256:c6da97aeb6a6d233fb6b17986234cc723b396b50a3c6804776351994f2a658fd", size = 10655249, upload-time = "2025-06-05T16:50:20.17Z" },
    { url = "https://files.pythonhosted.org/packages/e8/6a/47fd7517cd8abe72a58706aab2b99e9438360d36dcdb052cf917b7bf3bdc/pandas-2.3.0-cp313-cp313-manylinux_2_17_aarch64.manylinux2014_aarch64.whl", hash = "sha256:bb32dc743b52467d488e7a7c8039b821da2826a9ba4f85b89ea95274f863280f", size = 11328359, upload-time = "2025-06-05T03:27:06.431Z" },
    { url = "https://files.pythonhosted.org/packages/2a/b3/463bfe819ed60fb7e7ddffb4ae2ee04b887b3444feee6c19437b8f834837/pandas-2.3.0-cp313-cp313-manylinux_2_17_x86_64.manylinux2014_x86_64.whl", hash = "sha256:213cd63c43263dbb522c1f8a7c9d072e25900f6975596f883f4bebd77295d4f3", size = 12024789, upload-time = "2025-06-05T03:27:09.875Z" },
    { url = "https://files.pythonhosted.org/packages/04/0c/e0704ccdb0ac40aeb3434d1c641c43d05f75c92e67525df39575ace35468/pandas-2.3.0-cp313-cp313-musllinux_1_2_aarch64.whl", hash = "sha256:1d2b33e68d0ce64e26a4acc2e72d747292084f4e8db4c847c6f5f6cbe56ed6d8", size = 12480734, upload-time = "2025-06-06T00:00:22.246Z" },
    { url = "https://files.pythonhosted.org/packages/e9/df/815d6583967001153bb27f5cf075653d69d51ad887ebbf4cfe1173a1ac58/pandas-2.3.0-cp313-cp313-musllinux_1_2_x86_64.whl", hash = "sha256:430a63bae10b5086995db1b02694996336e5a8ac9a96b4200572b413dfdfccb9", size = 13223381, upload-time = "2025-06-05T03:27:15.641Z" },
    { url = "https://files.pythonhosted.org/packages/79/88/ca5973ed07b7f484c493e941dbff990861ca55291ff7ac67c815ce347395/pandas-2.3.0-cp313-cp313-win_amd64.whl", hash = "sha256:4930255e28ff5545e2ca404637bcc56f031893142773b3468dc021c6c32a1390", size = 10970135, upload-time = "2025-06-05T03:27:24.131Z" },
    { url = "https://files.pythonhosted.org/packages/24/fb/0994c14d1f7909ce83f0b1fb27958135513c4f3f2528bde216180aa73bfc/pandas-2.3.0-cp313-cp313t-macosx_10_13_x86_64.whl", hash = "sha256:f925f1ef673b4bd0271b1809b72b3270384f2b7d9d14a189b12b7fc02574d575", size = 12141356, upload-time = "2025-06-05T03:27:34.547Z" },
    { url = "https://files.pythonhosted.org/packages/9d/a2/9b903e5962134497ac4f8a96f862ee3081cb2506f69f8e4778ce3d9c9d82/pandas-2.3.0-cp313-cp313t-macosx_11_0_arm64.whl", hash = "sha256:e78ad363ddb873a631e92a3c063ade1ecfb34cae71e9a2be6ad100f875ac1042", size = 11474674, upload-time = "2025-06-05T03:27:39.448Z" },
    { url = "https://files.pythonhosted.org/packages/81/3a/3806d041bce032f8de44380f866059437fb79e36d6b22c82c187e65f765b/pandas-2.3.0-cp313-cp313t-manylinux_2_17_aarch64.manylinux2014_aarch64.whl", hash = "sha256:951805d146922aed8357e4cc5671b8b0b9be1027f0619cea132a9f3f65f2f09c", size = 11439876, upload-time = "2025-06-05T03:27:43.652Z" },
    { url = "https://files.pythonhosted.org/packages/15/aa/3fc3181d12b95da71f5c2537c3e3b3af6ab3a8c392ab41ebb766e0929bc6/pandas-2.3.0-cp313-cp313t-manylinux_2_17_x86_64.manylinux2014_x86_64.whl", hash = "sha256:1a881bc1309f3fce34696d07b00f13335c41f5f5a8770a33b09ebe23261cfc67", size = 11966182, upload-time = "2025-06-05T03:27:47.652Z" },
    { url = "https://files.pythonhosted.org/packages/37/e7/e12f2d9b0a2c4a2cc86e2aabff7ccfd24f03e597d770abfa2acd313ee46b/pandas-2.3.0-cp313-cp313t-musllinux_1_2_aarch64.whl", hash = "sha256:e1991bbb96f4050b09b5f811253c4f3cf05ee89a589379aa36cd623f21a31d6f", size = 12547686, upload-time = "2025-06-06T00:00:26.142Z" },
    { url = "https://files.pythonhosted.org/packages/39/c2/646d2e93e0af70f4e5359d870a63584dacbc324b54d73e6b3267920ff117/pandas-2.3.0-cp313-cp313t-musllinux_1_2_x86_64.whl", hash = "sha256:bb3be958022198531eb7ec2008cfc78c5b1eed51af8600c6c5d9160d89d8d249", size = 13231847, upload-time = "2025-06-05T03:27:51.465Z" },
]

[[package]]
name = "pillow"
version = "11.2.1"
source = { registry = "https://pypi.org/simple" }
sdist = { url = "https://files.pythonhosted.org/packages/af/cb/bb5c01fcd2a69335b86c22142b2bccfc3464087efb7fd382eee5ffc7fdf7/pillow-11.2.1.tar.gz", hash = "sha256:a64dd61998416367b7ef979b73d3a85853ba9bec4c2925f74e588879a58716b6", size = 47026707, upload-time = "2025-04-12T17:50:03.289Z" }
wheels = [
    { url = "https://files.pythonhosted.org/packages/36/9c/447528ee3776e7ab8897fe33697a7ff3f0475bb490c5ac1456a03dc57956/pillow-11.2.1-cp313-cp313-macosx_10_13_x86_64.whl", hash = "sha256:fdec757fea0b793056419bca3e9932eb2b0ceec90ef4813ea4c1e072c389eb28", size = 3190098, upload-time = "2025-04-12T17:48:23.915Z" },
    { url = "https://files.pythonhosted.org/packages/b5/09/29d5cd052f7566a63e5b506fac9c60526e9ecc553825551333e1e18a4858/pillow-11.2.1-cp313-cp313-macosx_11_0_arm64.whl", hash = "sha256:b0e130705d568e2f43a17bcbe74d90958e8a16263868a12c3e0d9c8162690830", size = 3030166, upload-time = "2025-04-12T17:48:25.738Z" },
    { url = "https://files.pythonhosted.org/packages/71/5d/446ee132ad35e7600652133f9c2840b4799bbd8e4adba881284860da0a36/pillow-11.2.1-cp313-cp313-manylinux_2_17_aarch64.manylinux2014_aarch64.whl", hash = "sha256:7bdb5e09068332578214cadd9c05e3d64d99e0e87591be22a324bdbc18925be0", size = 4408674, upload-time = "2025-04-12T17:48:27.908Z" },
    { url = "https://files.pythonhosted.org/packages/69/5f/cbe509c0ddf91cc3a03bbacf40e5c2339c4912d16458fcb797bb47bcb269/pillow-11.2.1-cp313-cp313-manylinux_2_17_x86_64.manylinux2014_x86_64.whl", hash = "sha256:d189ba1bebfbc0c0e529159631ec72bb9e9bc041f01ec6d3233d6d82eb823bc1", size = 4496005, upload-time = "2025-04-12T17:48:29.888Z" },
    { url = "https://files.pythonhosted.org/packages/f9/b3/dd4338d8fb8a5f312021f2977fb8198a1184893f9b00b02b75d565c33b51/pillow-11.2.1-cp313-cp313-manylinux_2_28_aarch64.whl", hash = "sha256:191955c55d8a712fab8934a42bfefbf99dd0b5875078240943f913bb66d46d9f", size = 4518707, upload-time = "2025-04-12T17:48:31.874Z" },
    { url = "https://files.pythonhosted.org/packages/13/eb/2552ecebc0b887f539111c2cd241f538b8ff5891b8903dfe672e997529be/pillow-11.2.1-cp313-cp313-manylinux_2_28_x86_64.whl", hash = "sha256:ad275964d52e2243430472fc5d2c2334b4fc3ff9c16cb0a19254e25efa03a155", size = 4610008, upload-time = "2025-04-12T17:48:34.422Z" },
    { url = "https://files.pythonhosted.org/packages/72/d1/924ce51bea494cb6e7959522d69d7b1c7e74f6821d84c63c3dc430cbbf3b/pillow-11.2.1-cp313-cp313-musllinux_1_2_aarch64.whl", hash = "sha256:750f96efe0597382660d8b53e90dd1dd44568a8edb51cb7f9d5d918b80d4de14", size = 4585420, upload-time = "2025-04-12T17:48:37.641Z" },
    { url = "https://files.pythonhosted.org/packages/43/ab/8f81312d255d713b99ca37479a4cb4b0f48195e530cdc1611990eb8fd04b/pillow-11.2.1-cp313-cp313-musllinux_1_2_x86_64.whl", hash = "sha256:fe15238d3798788d00716637b3d4e7bb6bde18b26e5d08335a96e88564a36b6b", size = 4667655, upload-time = "2025-04-12T17:48:39.652Z" },
    { url = "https://files.pythonhosted.org/packages/94/86/8f2e9d2dc3d308dfd137a07fe1cc478df0a23d42a6c4093b087e738e4827/pillow-11.2.1-cp313-cp313-win32.whl", hash = "sha256:3fe735ced9a607fee4f481423a9c36701a39719252a9bb251679635f99d0f7d2", size = 2332329, upload-time = "2025-04-12T17:48:41.765Z" },
    { url = "https://files.pythonhosted.org/packages/6d/ec/1179083b8d6067a613e4d595359b5fdea65d0a3b7ad623fee906e1b3c4d2/pillow-11.2.1-cp313-cp313-win_amd64.whl", hash = "sha256:74ee3d7ecb3f3c05459ba95eed5efa28d6092d751ce9bf20e3e253a4e497e691", size = 2676388, upload-time = "2025-04-12T17:48:43.625Z" },
    { url = "https://files.pythonhosted.org/packages/23/f1/2fc1e1e294de897df39fa8622d829b8828ddad938b0eaea256d65b84dd72/pillow-11.2.1-cp313-cp313-win_arm64.whl", hash = "sha256:5119225c622403afb4b44bad4c1ca6c1f98eed79db8d3bc6e4e160fc6339d66c", size = 2414950, upload-time = "2025-04-12T17:48:45.475Z" },
    { url = "https://files.pythonhosted.org/packages/c4/3e/c328c48b3f0ead7bab765a84b4977acb29f101d10e4ef57a5e3400447c03/pillow-11.2.1-cp313-cp313t-macosx_10_13_x86_64.whl", hash = "sha256:8ce2e8411c7aaef53e6bb29fe98f28cd4fbd9a1d9be2eeea434331aac0536b22", size = 3192759, upload-time = "2025-04-12T17:48:47.866Z" },
    { url = "https://files.pythonhosted.org/packages/18/0e/1c68532d833fc8b9f404d3a642991441d9058eccd5606eab31617f29b6d4/pillow-11.2.1-cp313-cp313t-macosx_11_0_arm64.whl", hash = "sha256:9ee66787e095127116d91dea2143db65c7bb1e232f617aa5957c0d9d2a3f23a7", size = 3033284, upload-time = "2025-04-12T17:48:50.189Z" },
    { url = "https://files.pythonhosted.org/packages/b7/cb/6faf3fb1e7705fd2db74e070f3bf6f88693601b0ed8e81049a8266de4754/pillow-11.2.1-cp313-cp313t-manylinux_2_17_aarch64.manylinux2014_aarch64.whl", hash = "sha256:9622e3b6c1d8b551b6e6f21873bdcc55762b4b2126633014cea1803368a9aa16", size = 4445826, upload-time = "2025-04-12T17:48:52.346Z" },
    { url = "https://files.pythonhosted.org/packages/07/94/8be03d50b70ca47fb434a358919d6a8d6580f282bbb7af7e4aa40103461d/pillow-11.2.1-cp313-cp313t-manylinux_2_17_x86_64.manylinux2014_x86_64.whl", hash = "sha256:63b5dff3a68f371ea06025a1a6966c9a1e1ee452fc8020c2cd0ea41b83e9037b", size = 4527329, upload-time = "2025-04-12T17:48:54.403Z" },
    { url = "https://files.pythonhosted.org/packages/fd/a4/bfe78777076dc405e3bd2080bc32da5ab3945b5a25dc5d8acaa9de64a162/pillow-11.2.1-cp313-cp313t-manylinux_2_28_aarch64.whl", hash = "sha256:31df6e2d3d8fc99f993fd253e97fae451a8db2e7207acf97859732273e108406", size = 4549049, upload-time = "2025-04-12T17:48:56.383Z" },
    { url = "https://files.pythonhosted.org/packages/65/4d/eaf9068dc687c24979e977ce5677e253624bd8b616b286f543f0c1b91662/pillow-11.2.1-cp313-cp313t-manylinux_2_28_x86_64.whl", hash = "sha256:062b7a42d672c45a70fa1f8b43d1d38ff76b63421cbbe7f88146b39e8a558d91", size = 4635408, upload-time = "2025-04-12T17:48:58.782Z" },
    { url = "https://files.pythonhosted.org/packages/1d/26/0fd443365d9c63bc79feb219f97d935cd4b93af28353cba78d8e77b61719/pillow-11.2.1-cp313-cp313t-musllinux_1_2_aarch64.whl", hash = "sha256:4eb92eca2711ef8be42fd3f67533765d9fd043b8c80db204f16c8ea62ee1a751", size = 4614863, upload-time = "2025-04-12T17:49:00.709Z" },
    { url = "https://files.pythonhosted.org/packages/49/65/dca4d2506be482c2c6641cacdba5c602bc76d8ceb618fd37de855653a419/pillow-11.2.1-cp313-cp313t-musllinux_1_2_x86_64.whl", hash = "sha256:f91ebf30830a48c825590aede79376cb40f110b387c17ee9bd59932c961044f9", size = 4692938, upload-time = "2025-04-12T17:49:02.946Z" },
    { url = "https://files.pythonhosted.org/packages/b3/92/1ca0c3f09233bd7decf8f7105a1c4e3162fb9142128c74adad0fb361b7eb/pillow-11.2.1-cp313-cp313t-win32.whl", hash = "sha256:e0b55f27f584ed623221cfe995c912c61606be8513bfa0e07d2c674b4516d9dd", size = 2335774, upload-time = "2025-04-12T17:49:04.889Z" },
    { url = "https://files.pythonhosted.org/packages/a5/ac/77525347cb43b83ae905ffe257bbe2cc6fd23acb9796639a1f56aa59d191/pillow-11.2.1-cp313-cp313t-win_amd64.whl", hash = "sha256:36d6b82164c39ce5482f649b437382c0fb2395eabc1e2b1702a6deb8ad647d6e", size = 2681895, upload-time = "2025-04-12T17:49:06.635Z" },
    { url = "https://files.pythonhosted.org/packages/67/32/32dc030cfa91ca0fc52baebbba2e009bb001122a1daa8b6a79ad830b38d3/pillow-11.2.1-cp313-cp313t-win_arm64.whl", hash = "sha256:225c832a13326e34f212d2072982bb1adb210e0cc0b153e688743018c94a2681", size = 2417234, upload-time = "2025-04-12T17:49:08.399Z" },
]

[[package]]
name = "pydantic"
version = "2.11.7"
source = { registry = "https://pypi.org/simple" }
dependencies = [
    { name = "annotated-types" },
    { name = "pydantic-core" },
    { name = "typing-extensions" },
    { name = "typing-inspection" },
]
sdist = { url = "https://files.pythonhosted.org/packages/00/dd/4325abf92c39ba8623b5af936ddb36ffcfe0beae70405d456ab1fb2f5b8c/pydantic-2.11.7.tar.gz", hash = "sha256:d989c3c6cb79469287b1569f7447a17848c998458d49ebe294e975b9baf0f0db", size = 788350, upload-time = "2025-06-14T08:33:17.137Z" }
wheels = [
    { url = "https://files.pythonhosted.org/packages/6a/c0/ec2b1c8712ca690e5d61979dee872603e92b8a32f94cc1b72d53beab008a/pydantic-2.11.7-py3-none-any.whl", hash = "sha256:dde5df002701f6de26248661f6835bbe296a47bf73990135c7d07ce741b9623b", size = 444782, upload-time = "2025-06-14T08:33:14.905Z" },
]

[[package]]
name = "pydantic-core"
version = "2.33.2"
source = { registry = "https://pypi.org/simple" }
dependencies = [
    { name = "typing-extensions" },
]
sdist = { url = "https://files.pythonhosted.org/packages/ad/88/5f2260bdfae97aabf98f1778d43f69574390ad787afb646292a638c923d4/pydantic_core-2.33.2.tar.gz", hash = "sha256:7cb8bc3605c29176e1b105350d2e6474142d7c1bd1d9327c4a9bdb46bf827acc", size = 435195, upload-time = "2025-04-23T18:33:52.104Z" }
wheels = [
    { url = "https://files.pythonhosted.org/packages/46/8c/99040727b41f56616573a28771b1bfa08a3d3fe74d3d513f01251f79f172/pydantic_core-2.33.2-cp313-cp313-macosx_10_12_x86_64.whl", hash = "sha256:1082dd3e2d7109ad8b7da48e1d4710c8d06c253cbc4a27c1cff4fbcaa97a9e3f", size = 2015688, upload-time = "2025-04-23T18:31:53.175Z" },
    { url = "https://files.pythonhosted.org/packages/3a/cc/5999d1eb705a6cefc31f0b4a90e9f7fc400539b1a1030529700cc1b51838/pydantic_core-2.33.2-cp313-cp313-macosx_11_0_arm64.whl", hash = "sha256:f517ca031dfc037a9c07e748cefd8d96235088b83b4f4ba8939105d20fa1dcd6", size = 1844808, upload-time = "2025-04-23T18:31:54.79Z" },
    { url = "https://files.pythonhosted.org/packages/6f/5e/a0a7b8885c98889a18b6e376f344da1ef323d270b44edf8174d6bce4d622/pydantic_core-2.33.2-cp313-cp313-manylinux_2_17_aarch64.manylinux2014_aarch64.whl", hash = "sha256:0a9f2c9dd19656823cb8250b0724ee9c60a82f3cdf68a080979d13092a3b0fef", size = 1885580, upload-time = "2025-04-23T18:31:57.393Z" },
    { url = "https://files.pythonhosted.org/packages/3b/2a/953581f343c7d11a304581156618c3f592435523dd9d79865903272c256a/pydantic_core-2.33.2-cp313-cp313-manylinux_2_17_armv7l.manylinux2014_armv7l.whl", hash = "sha256:2b0a451c263b01acebe51895bfb0e1cc842a5c666efe06cdf13846c7418caa9a", size = 1973859, upload-time = "2025-04-23T18:31:59.065Z" },
    { url = "https://files.pythonhosted.org/packages/e6/55/f1a813904771c03a3f97f676c62cca0c0a4138654107c1b61f19c644868b/pydantic_core-2.33.2-cp313-cp313-manylinux_2_17_ppc64le.manylinux2014_ppc64le.whl", hash = "sha256:1ea40a64d23faa25e62a70ad163571c0b342b8bf66d5fa612ac0dec4f069d916", size = 2120810, upload-time = "2025-04-23T18:32:00.78Z" },
    { url = "https://files.pythonhosted.org/packages/aa/c3/053389835a996e18853ba107a63caae0b9deb4a276c6b472931ea9ae6e48/pydantic_core-2.33.2-cp313-cp313-manylinux_2_17_s390x.manylinux2014_s390x.whl", hash = "sha256:0fb2d542b4d66f9470e8065c5469ec676978d625a8b7a363f07d9a501a9cb36a", size = 2676498, upload-time = "2025-04-23T18:32:02.418Z" },
    { url = "https://files.pythonhosted.org/packages/eb/3c/f4abd740877a35abade05e437245b192f9d0ffb48bbbbd708df33d3cda37/pydantic_core-2.33.2-cp313-cp313-manylinux_2_17_x86_64.manylinux2014_x86_64.whl", hash = "sha256:9fdac5d6ffa1b5a83bca06ffe7583f5576555e6c8b3a91fbd25ea7780f825f7d", size = 2000611, upload-time = "2025-04-23T18:32:04.152Z" },
    { url = "https://files.pythonhosted.org/packages/59/a7/63ef2fed1837d1121a894d0ce88439fe3e3b3e48c7543b2a4479eb99c2bd/pydantic_core-2.33.2-cp313-cp313-manylinux_2_5_i686.manylinux1_i686.whl", hash = "sha256:04a1a413977ab517154eebb2d326da71638271477d6ad87a769102f7c2488c56", size = 2107924, upload-time = "2025-04-23T18:32:06.129Z" },
    { url = "https://files.pythonhosted.org/packages/04/8f/2551964ef045669801675f1cfc3b0d74147f4901c3ffa42be2ddb1f0efc4/pydantic_core-2.33.2-cp313-cp313-musllinux_1_1_aarch64.whl", hash = "sha256:c8e7af2f4e0194c22b5b37205bfb293d166a7344a5b0d0eaccebc376546d77d5", size = 2063196, upload-time = "2025-04-23T18:32:08.178Z" },
    { url = "https://files.pythonhosted.org/packages/26/bd/d9602777e77fc6dbb0c7db9ad356e9a985825547dce5ad1d30ee04903918/pydantic_core-2.33.2-cp313-cp313-musllinux_1_1_armv7l.whl", hash = "sha256:5c92edd15cd58b3c2d34873597a1e20f13094f59cf88068adb18947df5455b4e", size = 2236389, upload-time = "2025-04-23T18:32:10.242Z" },
    { url = "https://files.pythonhosted.org/packages/42/db/0e950daa7e2230423ab342ae918a794964b053bec24ba8af013fc7c94846/pydantic_core-2.33.2-cp313-cp313-musllinux_1_1_x86_64.whl", hash = "sha256:65132b7b4a1c0beded5e057324b7e16e10910c106d43675d9bd87d4f38dde162", size = 2239223, upload-time = "2025-04-23T18:32:12.382Z" },
    { url = "https://files.pythonhosted.org/packages/58/4d/4f937099c545a8a17eb52cb67fe0447fd9a373b348ccfa9a87f141eeb00f/pydantic_core-2.33.2-cp313-cp313-win32.whl", hash = "sha256:52fb90784e0a242bb96ec53f42196a17278855b0f31ac7c3cc6f5c1ec4811849", size = 1900473, upload-time = "2025-04-23T18:32:14.034Z" },
    { url = "https://files.pythonhosted.org/packages/a0/75/4a0a9bac998d78d889def5e4ef2b065acba8cae8c93696906c3a91f310ca/pydantic_core-2.33.2-cp313-cp313-win_amd64.whl", hash = "sha256:c083a3bdd5a93dfe480f1125926afcdbf2917ae714bdb80b36d34318b2bec5d9", size = 1955269, upload-time = "2025-04-23T18:32:15.783Z" },
    { url = "https://files.pythonhosted.org/packages/f9/86/1beda0576969592f1497b4ce8e7bc8cbdf614c352426271b1b10d5f0aa64/pydantic_core-2.33.2-cp313-cp313-win_arm64.whl", hash = "sha256:e80b087132752f6b3d714f041ccf74403799d3b23a72722ea2e6ba2e892555b9", size = 1893921, upload-time = "2025-04-23T18:32:18.473Z" },
    { url = "https://files.pythonhosted.org/packages/a4/7d/e09391c2eebeab681df2b74bfe6c43422fffede8dc74187b2b0bf6fd7571/pydantic_core-2.33.2-cp313-cp313t-macosx_11_0_arm64.whl", hash = "sha256:61c18fba8e5e9db3ab908620af374db0ac1baa69f0f32df4f61ae23f15e586ac", size = 1806162, upload-time = "2025-04-23T18:32:20.188Z" },
    { url = "https://files.pythonhosted.org/packages/f1/3d/847b6b1fed9f8ed3bb95a9ad04fbd0b212e832d4f0f50ff4d9ee5a9f15cf/pydantic_core-2.33.2-cp313-cp313t-manylinux_2_17_x86_64.manylinux2014_x86_64.whl", hash = "sha256:95237e53bb015f67b63c91af7518a62a8660376a6a0db19b89acc77a4d6199f5", size = 1981560, upload-time = "2025-04-23T18:32:22.354Z" },
    { url = "https://files.pythonhosted.org/packages/6f/9a/e73262f6c6656262b5fdd723ad90f518f579b7bc8622e43a942eec53c938/pydantic_core-2.33.2-cp313-cp313t-win_amd64.whl", hash = "sha256:c2fc0a768ef76c15ab9238afa6da7f69895bb5d1ee83aeea2e3509af4472d0b9", size = 1935777, upload-time = "2025-04-23T18:32:25.088Z" },
]

[[package]]
name = "pydantic-settings"
version = "2.10.0"
source = { registry = "https://pypi.org/simple" }
dependencies = [
    { name = "pydantic" },
    { name = "python-dotenv" },
    { name = "typing-inspection" },
]
sdist = { url = "https://files.pythonhosted.org/packages/c2/ef/3d61472b7801c896f9efd9bb8750977d9577098b05224c5c41820690155e/pydantic_settings-2.10.0.tar.gz", hash = "sha256:7a12e0767ba283954f3fd3fefdd0df3af21b28aa849c40c35811d52d682fa876", size = 172625, upload-time = "2025-06-21T13:56:55.898Z" }
wheels = [
    { url = "https://files.pythonhosted.org/packages/7d/9e/fce9331fecf1d2761ff0516c5dceab8a5fd415e82943e727dc4c5fa84a90/pydantic_settings-2.10.0-py3-none-any.whl", hash = "sha256:33781dfa1c7405d5ed2b6f150830a93bb58462a847357bd8f162f8bacb77c027", size = 45232, upload-time = "2025-06-21T13:56:53.682Z" },
]

[[package]]
name = "pygments"
version = "2.19.2"
source = { registry = "https://pypi.org/simple" }
sdist = { url = "https://files.pythonhosted.org/packages/b0/77/a5b8c569bf593b0140bde72ea885a803b82086995367bf2037de0159d924/pygments-2.19.2.tar.gz", hash = "sha256:636cb2477cec7f8952536970bc533bc43743542f70392ae026374600add5b887", size = 4968631, upload-time = "2025-06-21T13:39:12.283Z" }
wheels = [
    { url = "https://files.pythonhosted.org/packages/c7/21/705964c7812476f378728bdf590ca4b771ec72385c533964653c68e86bdc/pygments-2.19.2-py3-none-any.whl", hash = "sha256:86540386c03d588bb81d44bc3928634ff26449851e99741617ecb9037ee5ec0b", size = 1225217, upload-time = "2025-06-21T13:39:07.939Z" },
]

[[package]]
name = "pyparsing"
version = "3.2.3"
source = { registry = "https://pypi.org/simple" }
sdist = { url = "https://files.pythonhosted.org/packages/bb/22/f1129e69d94ffff626bdb5c835506b3a5b4f3d070f17ea295e12c2c6f60f/pyparsing-3.2.3.tar.gz", hash = "sha256:b9c13f1ab8b3b542f72e28f634bad4de758ab3ce4546e4301970ad6fa77c38be", size = 1088608, upload-time = "2025-03-25T05:01:28.114Z" }
wheels = [
    { url = "https://files.pythonhosted.org/packages/05/e7/df2285f3d08fee213f2d041540fa4fc9ca6c2d44cf36d3a035bf2a8d2bcc/pyparsing-3.2.3-py3-none-any.whl", hash = "sha256:a749938e02d6fd0b59b356ca504a24982314bb090c383e3cf201c95ef7e2bfcf", size = 111120, upload-time = "2025-03-25T05:01:24.908Z" },
]

[[package]]
name = "pyscf"
version = "2.9.0"
source = { registry = "https://pypi.org/simple" }
dependencies = [
    { name = "h5py" },
    { name = "numpy" },
    { name = "scipy" },
    { name = "setuptools" },
]
sdist = { url = "https://files.pythonhosted.org/packages/bd/7e/a7766ba1961497f5ab341c6c3d9558eb02a3c34315f53f7710b365655e42/pyscf-2.9.0.tar.gz", hash = "sha256:821dc882f3a5485d8f202abb093330cf1497b26767ba2a1a63b7fa600ddc58a3", size = 10062186, upload-time = "2025-04-22T00:23:09.473Z" }
wheels = [
    { url = "https://files.pythonhosted.org/packages/31/34/0c76e1e8eb96ae998e70c08af76907e48df8e6e74745461eb559ca1a3971/pyscf-2.9.0-py3-none-macosx_10_9_x86_64.whl", hash = "sha256:cdce0684be3e71ad82e7885810a00214ddf153ba14f300bbcb40741e76bc3e31", size = 35586690, upload-time = "2025-04-29T13:43:39.968Z" },
    { url = "https://files.pythonhosted.org/packages/6b/f4/25f257056c88eac008a3bca83d07cf48b847ee1e7672f7ce951a9fa4e298/pyscf-2.9.0-py3-none-macosx_11_0_arm64.whl", hash = "sha256:231f99463d134a65e919882d27db5663ba01471ffee772a821e496803b507a83", size = 34763812, upload-time = "2025-04-21T23:57:21.561Z" },
    { url = "https://files.pythonhosted.org/packages/27/6c/72c1f46f6596f55c27ee1911120e77f237caa157681ba035630518f3eec7/pyscf-2.9.0-py3-none-manylinux_2_17_aarch64.manylinux2014_aarch64.whl", hash = "sha256:bb204d651061fe1137601de9d32e34db24fe2548b5745992bcf4003acd5e05f3", size = 44126719, upload-time = "2025-04-22T02:45:21.941Z" },
    { url = "https://files.pythonhosted.org/packages/09/01/b1dbec508c7d2fe451def7bf3ccd28246e8a312df90402ddc4a509d5b2ac/pyscf-2.9.0-py3-none-manylinux_2_17_x86_64.manylinux2014_x86_64.whl", hash = "sha256:b1da9781ce25db2c34f4d1f844e87f22802e99b75f085bd1ee7a20aad1a33bb6", size = 50917207, upload-time = "2025-04-22T00:22:40.306Z" },
]

[[package]]
name = "python-dateutil"
version = "2.9.0.post0"
source = { registry = "https://pypi.org/simple" }
dependencies = [
    { name = "six" },
]
sdist = { url = "https://files.pythonhosted.org/packages/66/c0/0c8b6ad9f17a802ee498c46e004a0eb49bc148f2fd230864601a86dcf6db/python-dateutil-2.9.0.post0.tar.gz", hash = "sha256:37dd54208da7e1cd875388217d5e00ebd4179249f90fb72437e91a35459a0ad3", size = 342432, upload-time = "2024-03-01T18:36:20.211Z" }
wheels = [
    { url = "https://files.pythonhosted.org/packages/ec/57/56b9bcc3c9c6a792fcbaf139543cee77261f3651ca9da0c93f5c1221264b/python_dateutil-2.9.0.post0-py2.py3-none-any.whl", hash = "sha256:a8b2bc7bffae282281c8140a97d3aa9c14da0b136dfe83f850eea9a5f7470427", size = 229892, upload-time = "2024-03-01T18:36:18.57Z" },
]

[[package]]
name = "python-dotenv"
version = "1.1.0"
source = { registry = "https://pypi.org/simple" }
sdist = { url = "https://files.pythonhosted.org/packages/88/2c/7bb1416c5620485aa793f2de31d3df393d3686aa8a8506d11e10e13c5baf/python_dotenv-1.1.0.tar.gz", hash = "sha256:41f90bc6f5f177fb41f53e87666db362025010eb28f60a01c9143bfa33a2b2d5", size = 39920, upload-time = "2025-03-25T10:14:56.835Z" }
wheels = [
    { url = "https://files.pythonhosted.org/packages/1e/18/98a99ad95133c6a6e2005fe89faedf294a748bd5dc803008059409ac9b1e/python_dotenv-1.1.0-py3-none-any.whl", hash = "sha256:d7c01d9e2293916c18baf562d95698754b0dbbb5e74d457c45d4f6561fb9d55d", size = 20256, upload-time = "2025-03-25T10:14:55.034Z" },
]

[[package]]
name = "python-multipart"
version = "0.0.20"
source = { registry = "https://pypi.org/simple" }
sdist = { url = "https://files.pythonhosted.org/packages/f3/87/f44d7c9f274c7ee665a29b885ec97089ec5dc034c7f3fafa03da9e39a09e/python_multipart-0.0.20.tar.gz", hash = "sha256:8dd0cab45b8e23064ae09147625994d090fa46f5b0d1e13af944c331a7fa9d13", size = 37158, upload-time = "2024-12-16T19:45:46.972Z" }
wheels = [
    { url = "https://files.pythonhosted.org/packages/45/58/38b5afbc1a800eeea951b9285d3912613f2603bdf897a4ab0f4bd7f405fc/python_multipart-0.0.20-py3-none-any.whl", hash = "sha256:8a62d3a8335e06589fe01f2a3e178cdcc632f3fbe0d492ad9ee0ec35aab1f104", size = 24546, upload-time = "2024-12-16T19:45:44.423Z" },
]

[[package]]
name = "pytz"
version = "2025.2"
source = { registry = "https://pypi.org/simple" }
sdist = { url = "https://files.pythonhosted.org/packages/f8/bf/abbd3cdfb8fbc7fb3d4d38d320f2441b1e7cbe29be4f23797b4a2b5d8aac/pytz-2025.2.tar.gz", hash = "sha256:360b9e3dbb49a209c21ad61809c7fb453643e048b38924c765813546746e81c3", size = 320884, upload-time = "2025-03-25T02:25:00.538Z" }
wheels = [
    { url = "https://files.pythonhosted.org/packages/81/c4/34e93fe5f5429d7570ec1fa436f1986fb1f00c3e0f43a589fe2bbcd22c3f/pytz-2025.2-py2.py3-none-any.whl", hash = "sha256:5ddf76296dd8c44c26eb8f4b6f35488f3ccbf6fbbd7adee0b7262d43f0ec2f00", size = 509225, upload-time = "2025-03-25T02:24:58.468Z" },
]

[[package]]
name = "rdkit"
version = "2025.3.3"
source = { registry = "https://pypi.org/simple" }
dependencies = [
    { name = "numpy" },
    { name = "pillow" },
]
wheels = [
    { url = "https://files.pythonhosted.org/packages/8e/a7/fff5e7c4aeff6b3ff96ff5fdaf28bd8eef449f276b4b1c52e1e4831be78a/rdkit-2025.3.3-cp313-cp313-macosx_10_15_x86_64.whl", hash = "sha256:86b60eccec3f10bd0af3c4eb4341399124a3dec0a8b4f210c8c66cc0a93c3213", size = 30157731, upload-time = "2025-06-12T07:27:03.589Z" },
    { url = "https://files.pythonhosted.org/packages/3b/0b/6ab0cc692b2890f4f7c74f6ffd4bba748dcb9312d5a7bd2328cb82204da1/rdkit-2025.3.3-cp313-cp313-macosx_11_0_arm64.whl", hash = "sha256:204d69cabdc0abaf332575437c3a7e33f3fcf0da6d911f7fe461f3aecc339ea5", size = 27738672, upload-time = "2025-06-12T07:27:07.036Z" },
    { url = "https://files.pythonhosted.org/packages/ff/5f/907a48c5f9b83302b4530605df1325963977fdf06753d3d8610d16c40197/rdkit-2025.3.3-cp313-cp313-manylinux_2_28_aarch64.whl", hash = "sha256:c3528ad58d9933ee8597f4e79704ab410d5ac5dc060b4f080f57069bfdb299c4", size = 33897594, upload-time = "2025-06-12T07:27:10.416Z" },
    { url = "https://files.pythonhosted.org/packages/34/43/3f250ec28edff1c06ffaa25faddbe13ae85c11a9724894cbdcf89427de78/rdkit-2025.3.3-cp313-cp313-manylinux_2_28_x86_64.whl", hash = "sha256:55d3a4dac2307ba2807d0d248801974b489b7bbf5bded94822c59c8b1b2699c1", size = 34801372, upload-time = "2025-06-12T07:27:14.435Z" },
    { url = "https://files.pythonhosted.org/packages/98/da/164e31b607c0cf22f1179cd15fa058780f940b21ec42ba3c9026c21897e3/rdkit-2025.3.3-cp313-cp313-win_amd64.whl", hash = "sha256:5bf25c457d465198d074bc4924b71fadd3661ee52c44041d38acaa6660a8bdfc", size = 22460813, upload-time = "2025-06-12T07:27:17.753Z" },
]

[[package]]
name = "rich"
version = "14.0.0"
source = { registry = "https://pypi.org/simple" }
dependencies = [
    { name = "markdown-it-py" },
    { name = "pygments" },
]
sdist = { url = "https://files.pythonhosted.org/packages/a1/53/830aa4c3066a8ab0ae9a9955976fb770fe9c6102117c8ec4ab3ea62d89e8/rich-14.0.0.tar.gz", hash = "sha256:82f1bc23a6a21ebca4ae0c45af9bdbc492ed20231dcb63f297d6d1021a9d5725", size = 224078, upload-time = "2025-03-30T14:15:14.23Z" }
wheels = [
    { url = "https://files.pythonhosted.org/packages/0d/9b/63f4c7ebc259242c89b3acafdb37b41d1185c07ff0011164674e9076b491/rich-14.0.0-py3-none-any.whl", hash = "sha256:1c9491e1951aac09caffd42f448ee3d04e58923ffe14993f6e83068dc395d7e0", size = 243229, upload-time = "2025-03-30T14:15:12.283Z" },
]

[[package]]
name = "scipy"
version = "1.15.3"
source = { registry = "https://pypi.org/simple" }
dependencies = [
    { name = "numpy" },
]
sdist = { url = "https://files.pythonhosted.org/packages/0f/37/6964b830433e654ec7485e45a00fc9a27cf868d622838f6b6d9c5ec0d532/scipy-1.15.3.tar.gz", hash = "sha256:eae3cf522bc7df64b42cad3925c876e1b0b6c35c1337c93e12c0f366f55b0eaf", size = 59419214, upload-time = "2025-05-08T16:13:05.955Z" }
wheels = [
    { url = "https://files.pythonhosted.org/packages/73/18/ec27848c9baae6e0d6573eda6e01a602e5649ee72c27c3a8aad673ebecfd/scipy-1.15.3-cp313-cp313-macosx_10_13_x86_64.whl", hash = "sha256:2c620736bcc334782e24d173c0fdbb7590a0a436d2fdf39310a8902505008759", size = 38728256, upload-time = "2025-05-08T16:06:58.696Z" },
    { url = "https://files.pythonhosted.org/packages/74/cd/1aef2184948728b4b6e21267d53b3339762c285a46a274ebb7863c9e4742/scipy-1.15.3-cp313-cp313-macosx_12_0_arm64.whl", hash = "sha256:7e11270a000969409d37ed399585ee530b9ef6aa99d50c019de4cb01e8e54e62", size = 30109540, upload-time = "2025-05-08T16:07:04.209Z" },
    { url = "https://files.pythonhosted.org/packages/5b/d8/59e452c0a255ec352bd0a833537a3bc1bfb679944c4938ab375b0a6b3a3e/scipy-1.15.3-cp313-cp313-macosx_14_0_arm64.whl", hash = "sha256:8c9ed3ba2c8a2ce098163a9bdb26f891746d02136995df25227a20e71c396ebb", size = 22383115, upload-time = "2025-05-08T16:07:08.998Z" },
    { url = "https://files.pythonhosted.org/packages/08/f5/456f56bbbfccf696263b47095291040655e3cbaf05d063bdc7c7517f32ac/scipy-1.15.3-cp313-cp313-macosx_14_0_x86_64.whl", hash = "sha256:0bdd905264c0c9cfa74a4772cdb2070171790381a5c4d312c973382fc6eaf730", size = 25163884, upload-time = "2025-05-08T16:07:14.091Z" },
    { url = "https://files.pythonhosted.org/packages/a2/66/a9618b6a435a0f0c0b8a6d0a2efb32d4ec5a85f023c2b79d39512040355b/scipy-1.15.3-cp313-cp313-manylinux_2_17_aarch64.manylinux2014_aarch64.whl", hash = "sha256:79167bba085c31f38603e11a267d862957cbb3ce018d8b38f79ac043bc92d825", size = 35174018, upload-time = "2025-05-08T16:07:19.427Z" },
    { url = "https://files.pythonhosted.org/packages/b5/09/c5b6734a50ad4882432b6bb7c02baf757f5b2f256041da5df242e2d7e6b6/scipy-1.15.3-cp313-cp313-manylinux_2_17_x86_64.manylinux2014_x86_64.whl", hash = "sha256:c9deabd6d547aee2c9a81dee6cc96c6d7e9a9b1953f74850c179f91fdc729cb7", size = 37269716, upload-time = "2025-05-08T16:07:25.712Z" },
    { url = "https://files.pythonhosted.org/packages/77/0a/eac00ff741f23bcabd352731ed9b8995a0a60ef57f5fd788d611d43d69a1/scipy-1.15.3-cp313-cp313-musllinux_1_2_aarch64.whl", hash = "sha256:dde4fc32993071ac0c7dd2d82569e544f0bdaff66269cb475e0f369adad13f11", size = 36872342, upload-time = "2025-05-08T16:07:31.468Z" },
    { url = "https://files.pythonhosted.org/packages/fe/54/4379be86dd74b6ad81551689107360d9a3e18f24d20767a2d5b9253a3f0a/scipy-1.15.3-cp313-cp313-musllinux_1_2_x86_64.whl", hash = "sha256:f77f853d584e72e874d87357ad70f44b437331507d1c311457bed8ed2b956126", size = 39670869, upload-time = "2025-05-08T16:07:38.002Z" },
    { url = "https://files.pythonhosted.org/packages/87/2e/892ad2862ba54f084ffe8cc4a22667eaf9c2bcec6d2bff1d15713c6c0703/scipy-1.15.3-cp313-cp313-win_amd64.whl", hash = "sha256:b90ab29d0c37ec9bf55424c064312930ca5f4bde15ee8619ee44e69319aab163", size = 40988851, upload-time = "2025-05-08T16:08:33.671Z" },
    { url = "https://files.pythonhosted.org/packages/1b/e9/7a879c137f7e55b30d75d90ce3eb468197646bc7b443ac036ae3fe109055/scipy-1.15.3-cp313-cp313t-macosx_10_13_x86_64.whl", hash = "sha256:3ac07623267feb3ae308487c260ac684b32ea35fd81e12845039952f558047b8", size = 38863011, upload-time = "2025-05-08T16:07:44.039Z" },
    { url = "https://files.pythonhosted.org/packages/51/d1/226a806bbd69f62ce5ef5f3ffadc35286e9fbc802f606a07eb83bf2359de/scipy-1.15.3-cp313-cp313t-macosx_12_0_arm64.whl", hash = "sha256:6487aa99c2a3d509a5227d9a5e889ff05830a06b2ce08ec30df6d79db5fcd5c5", size = 30266407, upload-time = "2025-05-08T16:07:49.891Z" },
    { url = "https://files.pythonhosted.org/packages/e5/9b/f32d1d6093ab9eeabbd839b0f7619c62e46cc4b7b6dbf05b6e615bbd4400/scipy-1.15.3-cp313-cp313t-macosx_14_0_arm64.whl", hash = "sha256:50f9e62461c95d933d5c5ef4a1f2ebf9a2b4e83b0db374cb3f1de104d935922e", size = 22540030, upload-time = "2025-05-08T16:07:54.121Z" },
    { url = "https://files.pythonhosted.org/packages/e7/29/c278f699b095c1a884f29fda126340fcc201461ee8bfea5c8bdb1c7c958b/scipy-1.15.3-cp313-cp313t-macosx_14_0_x86_64.whl", hash = "sha256:14ed70039d182f411ffc74789a16df3835e05dc469b898233a245cdfd7f162cb", size = 25218709, upload-time = "2025-05-08T16:07:58.506Z" },
    { url = "https://files.pythonhosted.org/packages/24/18/9e5374b617aba742a990581373cd6b68a2945d65cc588482749ef2e64467/scipy-1.15.3-cp313-cp313t-manylinux_2_17_aarch64.manylinux2014_aarch64.whl", hash = "sha256:0a769105537aa07a69468a0eefcd121be52006db61cdd8cac8a0e68980bbb723", size = 34809045, upload-time = "2025-05-08T16:08:03.929Z" },
    { url = "https://files.pythonhosted.org/packages/e1/fe/9c4361e7ba2927074360856db6135ef4904d505e9b3afbbcb073c4008328/scipy-1.15.3-cp313-cp313t-manylinux_2_17_x86_64.manylinux2014_x86_64.whl", hash = "sha256:9db984639887e3dffb3928d118145ffe40eff2fa40cb241a306ec57c219ebbbb", size = 36703062, upload-time = "2025-05-08T16:08:09.558Z" },
    { url = "https://files.pythonhosted.org/packages/b7/8e/038ccfe29d272b30086b25a4960f757f97122cb2ec42e62b460d02fe98e9/scipy-1.15.3-cp313-cp313t-musllinux_1_2_aarch64.whl", hash = "sha256:40e54d5c7e7ebf1aa596c374c49fa3135f04648a0caabcb66c52884b943f02b4", size = 36393132, upload-time = "2025-05-08T16:08:15.34Z" },
    { url = "https://files.pythonhosted.org/packages/10/7e/5c12285452970be5bdbe8352c619250b97ebf7917d7a9a9e96b8a8140f17/scipy-1.15.3-cp313-cp313t-musllinux_1_2_x86_64.whl", hash = "sha256:5e721fed53187e71d0ccf382b6bf977644c533e506c4d33c3fb24de89f5c3ed5", size = 38979503, upload-time = "2025-05-08T16:08:21.513Z" },
    { url = "https://files.pythonhosted.org/packages/81/06/0a5e5349474e1cbc5757975b21bd4fad0e72ebf138c5592f191646154e06/scipy-1.15.3-cp313-cp313t-win_amd64.whl", hash = "sha256:76ad1fb5f8752eabf0fa02e4cc0336b4e8f021e2d5f061ed37d6d264db35e3ca", size = 40308097, upload-time = "2025-05-08T16:08:27.627Z" },
]

[[package]]
name = "setuptools"
version = "80.9.0"
source = { registry = "https://pypi.org/simple" }
sdist = { url = "https://files.pythonhosted.org/packages/18/5d/3bf57dcd21979b887f014ea83c24ae194cfcd12b9e0fda66b957c69d1fca/setuptools-80.9.0.tar.gz", hash = "sha256:f36b47402ecde768dbfafc46e8e4207b4360c654f1f3bb84475f0a28628fb19c", size = 1319958, upload-time = "2025-05-27T00:56:51.443Z" }
wheels = [
    { url = "https://files.pythonhosted.org/packages/a3/dc/17031897dae0efacfea57dfd3a82fdd2a2aeb58e0ff71b77b87e44edc772/setuptools-80.9.0-py3-none-any.whl", hash = "sha256:062d34222ad13e0cc312a4c02d73f059e86a4acbfbdea8f8f76b28c99f306922", size = 1201486, upload-time = "2025-05-27T00:56:49.664Z" },
]

[[package]]
name = "shellingham"
version = "1.5.4"
source = { registry = "https://pypi.org/simple" }
sdist = { url = "https://files.pythonhosted.org/packages/58/15/8b3609fd3830ef7b27b655beb4b4e9c62313a4e8da8c676e142cc210d58e/shellingham-1.5.4.tar.gz", hash = "sha256:8dbca0739d487e5bd35ab3ca4b36e11c4078f3a234bfce294b0a0291363404de", size = 10310, upload-time = "2023-10-24T04:13:40.426Z" }
wheels = [
    { url = "https://files.pythonhosted.org/packages/e0/f9/0595336914c5619e5f28a1fb793285925a8cd4b432c9da0a987836c7f822/shellingham-1.5.4-py2.py3-none-any.whl", hash = "sha256:7ecfff8f2fd72616f7481040475a65b2bf8af90a56c89140852d1120324e8686", size = 9755, upload-time = "2023-10-24T04:13:38.866Z" },
]

[[package]]
name = "six"
version = "1.17.0"
source = { registry = "https://pypi.org/simple" }
sdist = { url = "https://files.pythonhosted.org/packages/94/e7/b2c673351809dca68a0e064b6af791aa332cf192da575fd474ed7d6f16a2/six-1.17.0.tar.gz", hash = "sha256:ff70335d468e7eb6ec65b95b99d3a2836546063f63acc5171de367e834932a81", size = 34031, upload-time = "2024-12-04T17:35:28.174Z" }
wheels = [
    { url = "https://files.pythonhosted.org/packages/b7/ce/149a00dd41f10bc29e5921b496af8b574d8413afcd5e30dfa0ed46c2cc5e/six-1.17.0-py2.py3-none-any.whl", hash = "sha256:4721f391ed90541fddacab5acf947aa0d3dc7d27b2e1e8eda2be8970586c3274", size = 11050, upload-time = "2024-12-04T17:35:26.475Z" },
]

[[package]]
name = "sniffio"
version = "1.3.1"
source = { registry = "https://pypi.org/simple" }
sdist = { url = "https://files.pythonhosted.org/packages/a2/87/a6771e1546d97e7e041b6ae58d80074f81b7d5121207425c964ddf5cfdbd/sniffio-1.3.1.tar.gz", hash = "sha256:f4324edc670a0f49750a81b895f35c3adb843cca46f0530f79fc1babb23789dc", size = 20372, upload-time = "2024-02-25T23:20:04.057Z" }
wheels = [
    { url = "https://files.pythonhosted.org/packages/e9/44/75a9c9421471a6c4805dbf2356f7c181a29c1879239abab1ea2cc8f38b40/sniffio-1.3.1-py3-none-any.whl", hash = "sha256:2f6da418d1f1e0fddd844478f41680e794e6051915791a034ff65e5f100525a2", size = 10235, upload-time = "2024-02-25T23:20:01.196Z" },
]

[[package]]
name = "sse-starlette"
version = "2.3.6"
source = { registry = "https://pypi.org/simple" }
dependencies = [
    { name = "anyio" },
]
sdist = { url = "https://files.pythonhosted.org/packages/8c/f4/989bc70cb8091eda43a9034ef969b25145291f3601703b82766e5172dfed/sse_starlette-2.3.6.tar.gz", hash = "sha256:0382336f7d4ec30160cf9ca0518962905e1b69b72d6c1c995131e0a703b436e3", size = 18284, upload-time = "2025-05-30T13:34:12.914Z" }
wheels = [
    { url = "https://files.pythonhosted.org/packages/81/05/78850ac6e79af5b9508f8841b0f26aa9fd329a1ba00bf65453c2d312bcc8/sse_starlette-2.3.6-py3-none-any.whl", hash = "sha256:d49a8285b182f6e2228e2609c350398b2ca2c36216c2675d875f81e93548f760", size = 10606, upload-time = "2025-05-30T13:34:11.703Z" },
]

[[package]]
name = "starlette"
version = "0.47.1"
source = { registry = "https://pypi.org/simple" }
dependencies = [
    { name = "anyio" },
]
sdist = { url = "https://files.pythonhosted.org/packages/0a/69/662169fdb92fb96ec3eaee218cf540a629d629c86d7993d9651226a6789b/starlette-0.47.1.tar.gz", hash = "sha256:aef012dd2b6be325ffa16698f9dc533614fb1cebd593a906b90dc1025529a79b", size = 2583072, upload-time = "2025-06-21T04:03:17.337Z" }
wheels = [
    { url = "https://files.pythonhosted.org/packages/82/95/38ef0cd7fa11eaba6a99b3c4f5ac948d8bc6ff199aabd327a29cc000840c/starlette-0.47.1-py3-none-any.whl", hash = "sha256:5e11c9f5c7c3f24959edbf2dffdc01bba860228acf657129467d8a7468591527", size = 72747, upload-time = "2025-06-21T04:03:15.705Z" },
]

[[package]]
name = "typer"
version = "0.16.0"
source = { registry = "https://pypi.org/simple" }
dependencies = [
    { name = "click" },
    { name = "rich" },
    { name = "shellingham" },
    { name = "typing-extensions" },
]
sdist = { url = "https://files.pythonhosted.org/packages/c5/8c/7d682431efca5fd290017663ea4588bf6f2c6aad085c7f108c5dbc316e70/typer-0.16.0.tar.gz", hash = "sha256:af377ffaee1dbe37ae9440cb4e8f11686ea5ce4e9bae01b84ae7c63b87f1dd3b", size = 102625, upload-time = "2025-05-26T14:30:31.824Z" }
wheels = [
    { url = "https://files.pythonhosted.org/packages/76/42/3efaf858001d2c2913de7f354563e3a3a2f0decae3efe98427125a8f441e/typer-0.16.0-py3-none-any.whl", hash = "sha256:1f79bed11d4d02d4310e3c1b7ba594183bcedb0ac73b27a9e5f28f6fb5b98855", size = 46317, upload-time = "2025-05-26T14:30:30.523Z" },
]

[[package]]
name = "typing-extensions"
version = "4.14.0"
source = { registry = "https://pypi.org/simple" }
sdist = { url = "https://files.pythonhosted.org/packages/d1/bc/51647cd02527e87d05cb083ccc402f93e441606ff1f01739a62c8ad09ba5/typing_extensions-4.14.0.tar.gz", hash = "sha256:8676b788e32f02ab42d9e7c61324048ae4c6d844a399eebace3d4979d75ceef4", size = 107423, upload-time = "2025-06-02T14:52:11.399Z" }
wheels = [
    { url = "https://files.pythonhosted.org/packages/69/e0/552843e0d356fbb5256d21449fa957fa4eff3bbc135a74a691ee70c7c5da/typing_extensions-4.14.0-py3-none-any.whl", hash = "sha256:a1514509136dd0b477638fc68d6a91497af5076466ad0fa6c338e44e359944af", size = 43839, upload-time = "2025-06-02T14:52:10.026Z" },
]

[[package]]
name = "typing-inspection"
version = "0.4.1"
source = { registry = "https://pypi.org/simple" }
dependencies = [
    { name = "typing-extensions" },
]
sdist = { url = "https://files.pythonhosted.org/packages/f8/b1/0c11f5058406b3af7609f121aaa6b609744687f1d158b3c3a5bf4cc94238/typing_inspection-0.4.1.tar.gz", hash = "sha256:6ae134cc0203c33377d43188d4064e9b357dba58cff3185f22924610e70a9d28", size = 75726, upload-time = "2025-05-21T18:55:23.885Z" }
wheels = [
    { url = "https://files.pythonhosted.org/packages/17/69/cd203477f944c353c31bade965f880aa1061fd6bf05ded0726ca845b6ff7/typing_inspection-0.4.1-py3-none-any.whl", hash = "sha256:389055682238f53b04f7badcb49b989835495a96700ced5dab2d8feae4b26f51", size = 14552, upload-time = "2025-05-21T18:55:22.152Z" },
]

[[package]]
name = "tzdata"
version = "2025.2"
source = { registry = "https://pypi.org/simple" }
sdist = { url = "https://files.pythonhosted.org/packages/95/32/1a225d6164441be760d75c2c42e2780dc0873fe382da3e98a2e1e48361e5/tzdata-2025.2.tar.gz", hash = "sha256:b60a638fcc0daffadf82fe0f57e53d06bdec2f36c4df66280ae79bce6bd6f2b9", size = 196380, upload-time = "2025-03-23T13:54:43.652Z" }
wheels = [
    { url = "https://files.pythonhosted.org/packages/5c/23/c7abc0ca0a1526a0774eca151daeb8de62ec457e77262b66b359c3c7679e/tzdata-2025.2-py2.py3-none-any.whl", hash = "sha256:1a403fada01ff9221ca8044d701868fa132215d84beb92242d9acd2147f667a8", size = 347839, upload-time = "2025-03-23T13:54:41.845Z" },
]

[[package]]
name = "uvicorn"
version = "0.34.3"
source = { registry = "https://pypi.org/simple" }
dependencies = [
    { name = "click" },
    { name = "h11" },
]
sdist = { url = "https://files.pythonhosted.org/packages/de/ad/713be230bcda622eaa35c28f0d328c3675c371238470abdea52417f17a8e/uvicorn-0.34.3.tar.gz", hash = "sha256:35919a9a979d7a59334b6b10e05d77c1d0d574c50e0fc98b8b1a0f165708b55a", size = 76631, upload-time = "2025-06-01T07:48:17.531Z" }
wheels = [
    { url = "https://files.pythonhosted.org/packages/6d/0d/8adfeaa62945f90d19ddc461c55f4a50c258af7662d34b6a3d5d1f8646f6/uvicorn-0.34.3-py3-none-any.whl", hash = "sha256:16246631db62bdfbf069b0645177d6e8a77ba950cfedbfd093acef9444e4d885", size = 62431, upload-time = "2025-06-01T07:48:15.664Z" },
]<|MERGE_RESOLUTION|>--- conflicted
+++ resolved
@@ -297,10 +297,7 @@
     { name = "numpy" },
     { name = "pandas" },
     { name = "pyscf" },
-<<<<<<< HEAD
-=======
     { name = "rdkit" },
->>>>>>> 6c2647d8
 ]
 
 [package.metadata]
@@ -310,10 +307,7 @@
     { name = "numpy", specifier = ">=2.3.1" },
     { name = "pandas", specifier = ">=2.3.0" },
     { name = "pyscf", specifier = ">=2.9.0" },
-<<<<<<< HEAD
-=======
     { name = "rdkit", specifier = ">=2025.3.3" },
->>>>>>> 6c2647d8
 ]
 
 [[package]]
