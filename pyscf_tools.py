--- conflicted
+++ resolved
@@ -115,13 +115,8 @@
         print("\n--- Testing Bond Stretch Scan and Plotting ---")
         scan_results = run_bond_stretch_scan(
             smiles_string="O", # Water
-<<<<<<< HEAD
-            atom1_idx=0, atom2_idx=1, # O-H bond
+            atom1_idx=0, atom2_idx=1, # O-H bond. RDKit usually has O=0, H1=1, H2=2
             start_dist=0.8, end_dist=1.5, num_points=10, basis='sto-3g'
-=======
-            atom1_idx=0, atom2_idx=1, # O-H bond. RDKit usually has O=0, H1=1, H2=2
-            start_dist=0.8, end_dist=1.5, num_points=10
->>>>>>> b571fddf
         )
         print("\nBond Scan Results (first few):")
         print(f"  Lengths: {scan_results['bond_lengths'][:3]}...")
